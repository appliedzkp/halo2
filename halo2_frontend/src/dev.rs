//! Tools for developing circuits.

use std::collections::HashMap;
use std::collections::HashSet;
use std::iter;
use std::ops::{Add, Mul, Neg, Range};

use blake2b_simd::blake2b;

use crate::{
    circuit,
    plonk::{
        permutation,
        sealed::{self, SealedPhase},
        Advice, Assigned, Assignment, Challenge, Circuit, Column, ConstraintSystem, Error,
        Expression, FirstPhase, Fixed, FloorPlanner, Instance, Phase, Selector,
    },
};
<<<<<<< HEAD
use halo2_middleware::circuit::{Advice, Any, ColumnMid, Fixed, Instance};
=======
use halo2_common::multicore::{
    IntoParallelIterator, IntoParallelRefIterator, ParallelIterator, ParallelSliceMut,
};
use halo2_middleware::circuit::{Any, ColumnMid};
>>>>>>> 6eb4371c
use halo2_middleware::ff::{Field, FromUniformBytes};
use halo2_middleware::multicore::{
    IntoParallelIterator, IntoParallelRefIterator, ParallelIterator, ParallelSliceMut,
};

pub mod metadata;
use metadata::Column as ColumnMetadata;
mod util;

mod failure;
pub use failure::{FailureLocation, VerifyFailure};

pub mod cost;
pub use cost::CircuitCost;

#[cfg(feature = "cost-estimator")]
pub mod cost_model;

mod gates;
pub use gates::CircuitGates;

mod tfp;
pub use tfp::TracingFloorPlanner;

#[cfg(feature = "dev-graph")]
mod graph;

#[cfg(feature = "dev-graph")]
#[cfg_attr(docsrs, doc(cfg(feature = "dev-graph")))]
pub use graph::{circuit_dot_graph, layout::CircuitLayout};

/// Region of assignments that are done during synthesis.
#[derive(Debug)]
pub struct Region {
    /// The name of the region. Not required to be unique.
    name: String,
    /// The columns involved in this region.
    columns: HashSet<Column<Any>>,
    /// The rows that this region starts and ends on, if known.
    rows: Option<(usize, usize)>,
    /// The selectors that have been enabled in this region. All other selectors are by
    /// construction not enabled.
    enabled_selectors: HashMap<Selector, Vec<usize>>,
    /// Annotations given to Advice, Fixed or Instance columns within a region context.
    annotations: HashMap<ColumnMetadata, String>,
    /// The cells assigned in this region. We store this as a `Vec` so that if any cells
    /// are double-assigned, they will be visibly darker.
    cells: HashMap<(Column<Any>, usize), usize>,
}

impl Region {
    fn update_extent(&mut self, column: Column<Any>, row: usize) {
        self.columns.insert(column);

        // The region start is the earliest row assigned to.
        // The region end is the latest row assigned to.
        let (mut start, mut end) = self.rows.unwrap_or((row, row));
        if row < start {
            // The first row assigned was not at start 0 within the region.
            start = row;
        }
        if row > end {
            end = row;
        }
        self.rows = Some((start, end));
    }

    /// Returns the name of the region.
    pub fn name(&self) -> &String {
        &self.name
    }

    /// Returns the columns involved in this region.
    pub fn columns(&self) -> &HashSet<Column<Any>> {
        &self.columns
    }

    /// Returns the rows that this region starts and ends on, if known.
    pub fn rows(&self) -> Option<(usize, usize)> {
        self.rows
    }

    /// Returns the selectors that have been enabled in this region.
    pub fn enabled_selectors(&self) -> &HashMap<Selector, Vec<usize>> {
        &self.enabled_selectors
    }

    /// Returns the annotations given to Advice, Fixed or Instance columns within a region context.
    pub fn annotations(&self) -> &HashMap<ColumnMetadata, String> {
        &self.annotations
    }

    /// Returns the cells assigned in this region.
    pub fn cells(&self) -> &HashMap<(Column<Any>, usize), usize> {
        &self.cells
    }
}

/// The value of a particular cell within the circuit.
#[derive(Clone, Copy, Debug, PartialEq, Eq)]
pub enum CellValue<F: Field> {
    /// An unassigned cell.
    Unassigned,
    /// A cell that has been assigned a value.
    Assigned(F),
    /// A unique poisoned cell.
    Poison(usize),
}

/// A value within an expression.
#[derive(Clone, Copy, Debug, PartialEq, Eq, Ord, PartialOrd)]
enum Value<F: Field> {
    Real(F),
    Poison,
}

impl<F: Field> From<CellValue<F>> for Value<F> {
    fn from(value: CellValue<F>) -> Self {
        match value {
            // Cells that haven't been explicitly assigned to, default to zero.
            CellValue::Unassigned => Value::Real(F::ZERO),
            CellValue::Assigned(v) => Value::Real(v),
            CellValue::Poison(_) => Value::Poison,
        }
    }
}

impl<F: Field> Neg for Value<F> {
    type Output = Self;

    fn neg(self) -> Self::Output {
        match self {
            Value::Real(a) => Value::Real(-a),
            _ => Value::Poison,
        }
    }
}

impl<F: Field> Add for Value<F> {
    type Output = Self;

    fn add(self, rhs: Self) -> Self::Output {
        match (self, rhs) {
            (Value::Real(a), Value::Real(b)) => Value::Real(a + b),
            _ => Value::Poison,
        }
    }
}

impl<F: Field> Mul for Value<F> {
    type Output = Self;

    fn mul(self, rhs: Self) -> Self::Output {
        match (self, rhs) {
            (Value::Real(a), Value::Real(b)) => Value::Real(a * b),
            // If poison is multiplied by zero, then we treat the poison as unconstrained
            // and we don't propagate it.
            (Value::Real(x), Value::Poison) | (Value::Poison, Value::Real(x))
                if x.is_zero_vartime() =>
            {
                Value::Real(F::ZERO)
            }
            _ => Value::Poison,
        }
    }
}

impl<F: Field> Mul<F> for Value<F> {
    type Output = Self;

    fn mul(self, rhs: F) -> Self::Output {
        match self {
            Value::Real(lhs) => Value::Real(lhs * rhs),
            // If poison is multiplied by zero, then we treat the poison as unconstrained
            // and we don't propagate it.
            Value::Poison if rhs.is_zero_vartime() => Value::Real(F::ZERO),
            _ => Value::Poison,
        }
    }
}

/// A test prover for debugging circuits.
///
/// The normal proving process, when applied to a buggy circuit implementation, might
/// return proofs that do not validate when they should, but it can't indicate anything
/// other than "something is invalid". `MockProver` can be used to figure out _why_ these
/// are invalid: it stores all the private inputs along with the circuit internals, and
/// then checks every constraint manually.
///
/// # Examples
///
/// ```
/// use halo2_frontend::{
///     circuit::{Layouter, SimpleFloorPlanner, Value},
///     dev::{FailureLocation, MockProver, VerifyFailure},
///     plonk::{circuit::Column, Circuit, ConstraintSystem, Error, Advice, Selector},
/// };
/// use halo2_middleware::circuit::{Any, ColumnMid};
/// use halo2_middleware::poly::Rotation;
/// use halo2_middleware::ff::PrimeField;
/// use halo2curves::pasta::Fp;
/// const K: u32 = 5;
///
/// #[derive(Copy, Clone)]
/// struct MyConfig {
///     a: Column<Advice>,
///     b: Column<Advice>,
///     c: Column<Advice>,
///     s: Selector,
/// }
///
/// #[derive(Clone, Default)]
/// struct MyCircuit {
///     a: Value<u64>,
///     b: Value<u64>,
/// }
///
/// impl<F: PrimeField> Circuit<F> for MyCircuit {
///     type Config = MyConfig;
///     type FloorPlanner = SimpleFloorPlanner;
///     #[cfg(feature = "circuit-params")]
///     type Params = ();
///
///     fn without_witnesses(&self) -> Self {
///         Self::default()
///     }
///
///     fn configure(meta: &mut ConstraintSystem<F>) -> MyConfig {
///         let a = meta.advice_column();
///         let b = meta.advice_column();
///         let c = meta.advice_column();
///         let s = meta.selector();
///
///         meta.create_gate("R1CS constraint", |meta| {
///             let a = meta.query_advice(a, Rotation::cur());
///             let b = meta.query_advice(b, Rotation::cur());
///             let c = meta.query_advice(c, Rotation::cur());
///             let s = meta.query_selector(s);
///
///             // BUG: Should be a * b - c
///             Some(("buggy R1CS", s * (a * b + c)))
///         });
///
///         MyConfig { a, b, c, s }
///     }
///
///     fn synthesize(&self, config: MyConfig, mut layouter: impl Layouter<F>) -> Result<(), Error> {
///         layouter.assign_region(|| "Example region", |mut region| {
///             config.s.enable(&mut region, 0)?;
///             region.assign_advice(|| "a", config.a, 0, || {
///                 self.a.map(F::from)
///             })?;
///             region.assign_advice(|| "b", config.b, 0, || {
///                 self.b.map(F::from)
///             })?;
///             region.assign_advice(|| "c", config.c, 0, || {
///                 (self.a * self.b).map(F::from)
///             })?;
///             Ok(())
///         })
///     }
/// }
///
/// // Assemble the private inputs to the circuit.
/// let circuit = MyCircuit {
///     a: Value::known(2),
///     b: Value::known(4),
/// };
///
/// // This circuit has no public inputs.
/// let instance = vec![];
///
/// let prover = MockProver::<Fp>::run(K, &circuit, instance).unwrap();
/// assert_eq!(
///     prover.verify(),
///     Err(vec![VerifyFailure::ConstraintNotSatisfied {
///         constraint: ((0, "R1CS constraint").into(), 0, "buggy R1CS").into(),
///         location: FailureLocation::InRegion {
///             region: (0, "Example region").into(),
///             offset: 0,
///         },
///         cell_values: vec![
///             ((ColumnMid::new(Any::Advice, 0), 0).into(), "0x2".to_string()),
///             ((ColumnMid::new(Any::Advice, 1), 0).into(), "0x4".to_string()),
///             ((ColumnMid::new(Any::Advice, 2), 0).into(), "0x8".to_string()),
///         ],
///     }])
/// );
///
/// // If we provide a too-small K, we get a panic.
/// use std::panic;
/// let result = panic::catch_unwind(|| {
///     MockProver::<Fp>::run(2, &circuit, vec![]).unwrap_err()
/// });
/// assert_eq!(
///     result.unwrap_err().downcast_ref::<String>().unwrap(),
///     "n=4, minimum_rows=8, k=2"
/// );
/// ```
#[derive(Debug)]
pub struct MockProver<F: Field> {
    k: u32,
    n: u32,
    cs: ConstraintSystem<F>,

    /// The regions in the circuit.
    regions: Vec<Region>,
    /// The current region being assigned to. Will be `None` after the circuit has been
    /// synthesized.
    current_region: Option<Region>,

    // The fixed cells in the circuit, arranged as [column][row].
    fixed: Vec<Vec<CellValue<F>>>,
    // The advice cells in the circuit, arranged as [column][row].
    advice: Vec<Vec<CellValue<F>>>,
    // The instance cells in the circuit, arranged as [column][row].
    instance: Vec<Vec<InstanceValue<F>>>,

    selectors: Vec<Vec<bool>>,

    challenges: Vec<F>,

    permutation: permutation::Assembly,

    // A range of available rows for assignment and copies.
    usable_rows: Range<usize>,

    current_phase: sealed::Phase,
}

/// Instance Value
#[derive(Debug, Clone, PartialEq, Eq)]
pub enum InstanceValue<F: Field> {
    /// Assigned instance value
    Assigned(F),
    /// Padding
    Padding,
}

impl<F: Field> InstanceValue<F> {
    /// Field value on the instance cell
    pub fn value(&self) -> F {
        match self {
            InstanceValue::Assigned(v) => *v,
            InstanceValue::Padding => F::ZERO,
        }
    }
}

impl<F: Field> MockProver<F> {
    fn in_phase<P: Phase>(&self, phase: P) -> bool {
        self.current_phase == phase.to_sealed()
    }
}

impl<F: Field> Assignment<F> for MockProver<F> {
    fn enter_region<NR, N>(&mut self, name: N)
    where
        NR: Into<String>,
        N: FnOnce() -> NR,
    {
        if !self.in_phase(FirstPhase) {
            return;
        }

        assert!(self.current_region.is_none());
        self.current_region = Some(Region {
            name: name().into(),
            columns: HashSet::default(),
            rows: None,
            annotations: HashMap::default(),
            enabled_selectors: HashMap::default(),
            cells: HashMap::default(),
        });
    }

    fn exit_region(&mut self) {
        if !self.in_phase(FirstPhase) {
            return;
        }

        self.regions.push(self.current_region.take().unwrap());
    }

    fn annotate_column<A, AR>(&mut self, annotation: A, column: Column<Any>)
    where
        A: FnOnce() -> AR,
        AR: Into<String>,
    {
        if !self.in_phase(FirstPhase) {
            return;
        }

        if let Some(region) = self.current_region.as_mut() {
            region
                .annotations
                .insert(column.into(), annotation().into());
        }
    }

    fn enable_selector<A, AR>(&mut self, _: A, selector: &Selector, row: usize) -> Result<(), Error>
    where
        A: FnOnce() -> AR,
        AR: Into<String>,
    {
        if !self.in_phase(FirstPhase) {
            return Ok(());
        }

        assert!(
            self.usable_rows.contains(&row),
            "row={} not in usable_rows={:?}, k={}",
            row,
            self.usable_rows,
            self.k,
        );

        // Track that this selector was enabled. We require that all selectors are enabled
        // inside some region (i.e. no floating selectors).
        self.current_region
            .as_mut()
            .unwrap()
            .enabled_selectors
            .entry(*selector)
            .or_default()
            .push(row);

        self.selectors[selector.0][row] = true;

        Ok(())
    }

    fn query_instance(
        &self,
        column: Column<Instance>,
        row: usize,
    ) -> Result<circuit::Value<F>, Error> {
        assert!(
            self.usable_rows.contains(&row),
            "row={}, usable_rows={:?}, k={}",
            row,
            self.usable_rows,
            self.k,
        );

        Ok(self
            .instance
            .get(column.index())
            .and_then(|column| column.get(row))
            .map(|v| circuit::Value::known(v.value()))
            .expect("bound failure"))
    }

    fn assign_advice<V, VR, A, AR>(
        &mut self,
        _: A,
        column: Column<Advice>,
        row: usize,
        to: V,
    ) -> Result<(), Error>
    where
        V: FnOnce() -> circuit::Value<VR>,
        VR: Into<Assigned<F>>,
        A: FnOnce() -> AR,
        AR: Into<String>,
    {
        if self.in_phase(FirstPhase) {
            assert!(
                self.usable_rows.contains(&row),
                "row={}, usable_rows={:?}, k={}",
                row,
                self.usable_rows,
                self.k,
            );

            if let Some(region) = self.current_region.as_mut() {
                region.update_extent(column.into(), row);
                region
                    .cells
                    .entry((column.into(), row))
                    .and_modify(|count| *count += 1)
                    .or_default();
            }
        }

        match to().into_field().evaluate().assign() {
            Ok(to) => {
                let value = self
                    .advice
                    .get_mut(column.index())
                    .and_then(|v| v.get_mut(row))
                    .expect("bounds failure");
                *value = CellValue::Assigned(to);
            }
            Err(err) => {
                // Propagate `assign` error if the column is in current phase.
                let phase = self.cs.advice_column_phase[column.index];
                if self.in_phase(phase) {
                    return Err(err);
                }
            }
        }

        Ok(())
    }

    fn assign_fixed<V, VR, A, AR>(
        &mut self,
        _: A,
        column: Column<Fixed>,
        row: usize,
        to: V,
    ) -> Result<(), Error>
    where
        V: FnOnce() -> circuit::Value<VR>,
        VR: Into<Assigned<F>>,
        A: FnOnce() -> AR,
        AR: Into<String>,
    {
        if !self.in_phase(FirstPhase) {
            return Ok(());
        }

        assert!(
            self.usable_rows.contains(&row),
            "row={}, usable_rows={:?}, k={}",
            row,
            self.usable_rows,
            self.k,
        );

        if let Some(region) = self.current_region.as_mut() {
            region.update_extent(column.into(), row);
            region
                .cells
                .entry((column.into(), row))
                .and_modify(|count| *count += 1)
                .or_default();
        }

        *self
            .fixed
            .get_mut(column.index())
            .and_then(|v| v.get_mut(row))
            .expect("bounds failure") = CellValue::Assigned(to().into_field().evaluate().assign()?);

        Ok(())
    }

    fn copy(
        &mut self,
        left_column: Column<Any>,
        left_row: usize,
        right_column: Column<Any>,
        right_row: usize,
    ) -> Result<(), crate::plonk::Error> {
        if !self.in_phase(FirstPhase) {
            return Ok(());
        }

        assert!(
            self.usable_rows.contains(&left_row) && self.usable_rows.contains(&right_row),
            "left_row={}, right_row={}, usable_rows={:?}, k={}",
            left_row,
            right_row,
            self.usable_rows,
            self.k,
        );

        self.permutation
            .copy(left_column, left_row, right_column, right_row)
    }

    fn fill_from_row(
        &mut self,
        col: Column<Fixed>,
        from_row: usize,
        to: circuit::Value<Assigned<F>>,
    ) -> Result<(), Error> {
        if !self.in_phase(FirstPhase) {
            return Ok(());
        }

        assert!(
            self.usable_rows.contains(&from_row),
            "row={}, usable_rows={:?}, k={}",
            from_row,
            self.usable_rows,
            self.k,
        );

        for row in self.usable_rows.clone().skip(from_row) {
            self.assign_fixed(|| "", col, row, || to)?;
        }

        Ok(())
    }

    fn get_challenge(&self, challenge: Challenge) -> circuit::Value<F> {
        if self.current_phase.0 <= challenge.phase() {
            return circuit::Value::unknown();
        }

        circuit::Value::known(self.challenges[challenge.index()])
    }

    fn push_namespace<NR, N>(&mut self, _: N)
    where
        NR: Into<String>,
        N: FnOnce() -> NR,
    {
        // TODO: Do something with namespaces :)
    }

    fn pop_namespace(&mut self, _: Option<String>) {
        // TODO: Do something with namespaces :)
    }
}

impl<F: FromUniformBytes<64> + Ord> MockProver<F> {
    /// Runs a synthetic keygen-and-prove operation on the given circuit, collecting data
    /// about the constraints and their assignments.
    pub fn run<ConcreteCircuit: Circuit<F>>(
        k: u32,
        circuit: &ConcreteCircuit,
        instance: Vec<Vec<F>>,
    ) -> Result<Self, Error> {
        let n = 1 << k;

        let mut cs = ConstraintSystem::default();
        #[cfg(feature = "circuit-params")]
        let config = ConcreteCircuit::configure_with_params(&mut cs, circuit.params());
        #[cfg(not(feature = "circuit-params"))]
        let config = ConcreteCircuit::configure(&mut cs);
        let cs = cs;

        assert!(
            n >= cs.minimum_rows(),
            "n={}, minimum_rows={}, k={}",
            n,
            cs.minimum_rows(),
            k,
        );

        assert_eq!(instance.len(), cs.num_instance_columns);

        let instance = instance
            .into_iter()
            .map(|instance| {
                assert!(
                    instance.len() <= n - (cs.blinding_factors() + 1),
                    "instance.len={}, n={}, cs.blinding_factors={}",
                    instance.len(),
                    n,
                    cs.blinding_factors()
                );

                let mut instance_values = vec![InstanceValue::Padding; n];
                for (idx, value) in instance.into_iter().enumerate() {
                    instance_values[idx] = InstanceValue::Assigned(value);
                }

                instance_values
            })
            .collect::<Vec<_>>();

        // Fixed columns contain no blinding factors.
        let fixed = vec![vec![CellValue::Unassigned; n]; cs.num_fixed_columns];
        let selectors = vec![vec![false; n]; cs.num_selectors];
        // Advice columns contain blinding factors.
        let blinding_factors = cs.blinding_factors();
        let usable_rows = n - (blinding_factors + 1);
        let advice = vec![
            {
                let mut column = vec![CellValue::Unassigned; n];
                // Poison unusable rows.
                for (i, cell) in column.iter_mut().enumerate().skip(usable_rows) {
                    *cell = CellValue::Poison(i);
                }
                column
            };
            cs.num_advice_columns
        ];
        let permutation = permutation::Assembly::new(n, &cs.permutation);
        let constants = cs.constants.clone();

        // Use hash chain to derive deterministic challenges for testing
        let challenges = {
            let mut hash: [u8; 64] = blake2b(b"Halo2-MockProver").as_bytes().try_into().unwrap();
            iter::repeat_with(|| {
                hash = blake2b(&hash).as_bytes().try_into().unwrap();
                F::from_uniform_bytes(&hash)
            })
            .take(cs.num_challenges)
            .collect()
        };

        let mut prover = MockProver {
            k,
            n: n as u32,
            cs,
            regions: vec![],
            current_region: None,
            fixed,
            advice,
            instance,
            selectors,
            challenges,
            permutation,
            usable_rows: 0..usable_rows,
            current_phase: FirstPhase.to_sealed(),
        };

        for current_phase in prover.cs.phases() {
            prover.current_phase = current_phase;
            ConcreteCircuit::FloorPlanner::synthesize(
                &mut prover,
                circuit,
                config.clone(),
                constants.clone(),
            )?;
        }

        let (cs, selectors_to_fixed) = prover.cs.selectors_to_fixed_compressed();
        let selector_polys = selectors_to_fixed.convert(prover.selectors.clone());
        prover.cs = cs;
        prover.fixed.extend(selector_polys.into_iter().map(|poly| {
            let mut v = vec![CellValue::Unassigned; n];
            for (v, p) in v.iter_mut().zip(&poly[..]) {
                *v = CellValue::Assigned(*p);
            }
            v
        }));

        // #[cfg(feature = "thread-safe-region")]
        // prover.permutation.build_ordered_mapping();

        Ok(prover)
    }

    /// Return the content of an advice column as assigned by the circuit.
    pub fn advice_values(&self, column: Column<Advice>) -> &[CellValue<F>] {
        &self.advice[column.index()]
    }

    /// Return the content of a fixed column as assigned by the circuit.
    pub fn fixed_values(&self, column: Column<Fixed>) -> &[CellValue<F>] {
        &self.fixed[column.index()]
    }

    /// Returns `Ok(())` if this `MockProver` is satisfied, or a list of errors indicating
    /// the reasons that the circuit is not satisfied.
    /// Constraints and lookup are checked at `usable_rows`, parallelly.
    pub fn verify(&self) -> Result<(), Vec<VerifyFailure>> {
        self.verify_at_rows(self.usable_rows.clone(), self.usable_rows.clone())
    }

    /// Returns `Ok(())` if this `MockProver` is satisfied, or a list of errors indicating
    /// the reasons that the circuit is not satisfied.
    /// Constraints are only checked at `gate_row_ids`, and lookup inputs are only checked at `lookup_input_row_ids`, parallelly.
    pub fn verify_at_rows<I: Clone + Iterator<Item = usize>>(
        &self,
        gate_row_ids: I,
        lookup_input_row_ids: I,
    ) -> Result<(), Vec<VerifyFailure>> {
        let n = self.n as i32;

        let gate_row_ids = gate_row_ids.collect::<Vec<_>>();
        let lookup_input_row_ids = lookup_input_row_ids.collect::<Vec<_>>();

        // check all the row ids are valid
        gate_row_ids.par_iter().for_each(|row_id| {
            if !self.usable_rows.contains(row_id) {
                panic!("invalid gate row id {row_id}");
            }
        });
        lookup_input_row_ids.par_iter().for_each(|row_id| {
            if !self.usable_rows.contains(row_id) {
                panic!("invalid gate row id {row_id}");
            }
        });

        // Check that within each region, all cells used in instantiated gates have been
        // assigned to.
        let selector_errors = self.regions.iter().enumerate().flat_map(|(r_i, r)| {
            r.enabled_selectors.iter().flat_map(move |(selector, at)| {
                // Find the gates enabled by this selector
                self.cs
                    .gates
                    .iter()
                    // Assume that if a queried selector is enabled, the user wants to use the
                    // corresponding gate in some way.
                    //
                    // TODO: This will trip up on the reverse case, where leaving a selector
                    // un-enabled keeps a gate enabled. We could alternatively require that
                    // every selector is explicitly enabled or disabled on every row? But that
                    // seems messy and confusing.
                    .enumerate()
                    .filter(move |(_, g)| g.queried_selectors().contains(selector))
                    .flat_map(move |(gate_index, gate)| {
                        at.par_iter()
                            .flat_map(move |selector_row| {
                                // Selectors are queried with no rotation.
                                let gate_row = *selector_row as i32;

                                gate.queried_cells()
                                    .iter()
                                    .filter_map(move |cell| {
                                        // Determine where this cell should have been assigned.
                                        let cell_row =
                                            ((gate_row + n + cell.rotation.0) % n) as usize;

                                        match cell.column.column_type() {
                                            Any::Instance => {
                                                // Handle instance cells, which are not in the region.
                                                let instance_value =
                                                    &self.instance[cell.column.index()][cell_row];
                                                match instance_value {
                                                    InstanceValue::Assigned(_) => None,
                                                    _ => Some(
                                                        VerifyFailure::InstanceCellNotAssigned {
                                                            gate: (gate_index, gate.name()).into(),
                                                            region: (r_i, r.name.clone()).into(),
                                                            gate_offset: *selector_row,
                                                            column: cell.column.try_into().unwrap(),
                                                            row: cell_row,
                                                        },
                                                    ),
                                                }
                                            }
                                            _ => {
                                                // Check that it was assigned!
                                                if r.cells.contains_key(&(cell.column, cell_row)) {
                                                    None
                                                } else {
                                                    Some(VerifyFailure::CellNotAssigned {
                                                        gate: (gate_index, gate.name()).into(),
                                                        region: (
                                                            r_i,
                                                            r.name.clone(),
                                                            r.annotations.clone(),
                                                        )
                                                            .into(),
                                                        gate_offset: *selector_row,
                                                        column: cell.column,
                                                        offset: cell_row as isize
                                                            - r.rows.unwrap().0 as isize,
                                                    })
                                                }
                                            }
                                        }
                                    })
                                    .collect::<Vec<_>>()
                            })
                            .collect::<Vec<_>>()
                    })
            })
        });

        // Check that all gates are satisfied for all rows.
        let gate_errors = self
            .cs
            .gates
            .iter()
            .enumerate()
            .flat_map(|(gate_index, gate)| {
                let blinding_rows =
                    (self.n as usize - (self.cs.blinding_factors() + 1))..(self.n as usize);
                (gate_row_ids
                    .clone()
                    .into_par_iter()
                    .chain(blinding_rows.into_par_iter()))
                .flat_map(move |row| {
                    let row = row as i32 + n;
                    gate.polynomials()
                        .iter()
                        .enumerate()
                        .filter_map(move |(poly_index, poly)| {
                            match poly.evaluate_lazy(
                                &|scalar| Value::Real(scalar),
                                &|_| panic!("virtual selectors are removed during optimization"),
                                &util::load(n, row, &self.cs.fixed_queries, &self.fixed),
                                &util::load(n, row, &self.cs.advice_queries, &self.advice),
                                &util::load_instance(
                                    n,
                                    row,
                                    &self.cs.instance_queries,
                                    &self.instance,
                                ),
                                &|challenge| Value::Real(self.challenges[challenge.index()]),
                                &|a| -a,
                                &|a, b| a + b,
                                &|a, b| a * b,
                                &|a, scalar| a * scalar,
                                &Value::Real(F::ZERO),
                            ) {
                                Value::Real(x) if x.is_zero_vartime() => None,
                                Value::Real(_) => Some(VerifyFailure::ConstraintNotSatisfied {
                                    constraint: (
                                        (gate_index, gate.name()).into(),
                                        poly_index,
                                        gate.constraint_name(poly_index),
                                    )
                                        .into(),
                                    location: FailureLocation::find_expressions(
                                        &self.cs,
                                        &self.regions,
                                        (row - n) as usize,
                                        Some(poly).into_iter(),
                                    ),
                                    cell_values: util::cell_values(
                                        gate,
                                        poly,
                                        &util::load(n, row, &self.cs.fixed_queries, &self.fixed),
                                        &util::load(n, row, &self.cs.advice_queries, &self.advice),
                                        &util::load_instance(
                                            n,
                                            row,
                                            &self.cs.instance_queries,
                                            &self.instance,
                                        ),
                                    ),
                                }),
                                Value::Poison => Some(VerifyFailure::ConstraintPoisoned {
                                    constraint: (
                                        (gate_index, gate.name()).into(),
                                        poly_index,
                                        gate.constraint_name(poly_index),
                                    )
                                        .into(),
                                }),
                            }
                        })
                        .collect::<Vec<_>>()
                })
                .collect::<Vec<_>>()
            });

        let load = |expression: &Expression<F>, row| {
            expression.evaluate_lazy(
                &|scalar| Value::Real(scalar),
                &|_| panic!("virtual selectors are removed during optimization"),
                &|query| {
                    self.fixed[query.column_index]
                        [(row as i32 + n + query.rotation.0) as usize % n as usize]
                        .into()
                },
                &|query| {
                    self.advice[query.column_index]
                        [(row as i32 + n + query.rotation.0) as usize % n as usize]
                        .into()
                },
                &|query| {
                    Value::Real(
                        self.instance[query.column_index]
                            [(row as i32 + n + query.rotation.0) as usize % n as usize]
                            .value(),
                    )
                },
                &|challenge| Value::Real(self.challenges[challenge.index()]),
                &|a| -a,
                &|a, b| a + b,
                &|a, b| a * b,
                &|a, scalar| a * scalar,
                &Value::Real(F::ZERO),
            )
        };

        let mut cached_table = Vec::new();
        let mut cached_table_identifier = Vec::new();
        // Check that all lookups exist in their respective tables.
        let lookup_errors =
            self.cs
                .lookups
                .iter()
                .enumerate()
                .flat_map(|(lookup_index, lookup)| {
                    assert!(lookup.table_expressions.len() == lookup.input_expressions.len());
                    assert!(self.usable_rows.end > 0);

                    // We optimize on the basis that the table might have been filled so that the last
                    // usable row now has the fill contents (it doesn't matter if there was no filling).
                    // Note that this "fill row" necessarily exists in the table, and we use that fact to
                    // slightly simplify the optimization: we're only trying to check that all input rows
                    // are contained in the table, and so we can safely just drop input rows that
                    // match the fill row.
                    let fill_row: Vec<_> = lookup
                        .table_expressions
                        .iter()
                        .map(move |c| load(c, self.usable_rows.end - 1))
                        .collect();

                    let table_identifier = lookup
                        .table_expressions
                        .iter()
                        .map(Expression::identifier)
                        .collect::<Vec<_>>();
                    if table_identifier != cached_table_identifier {
                        cached_table_identifier = table_identifier;

                        // In the real prover, the lookup expressions are never enforced on
                        // unusable rows, due to the (1 - (l_last(X) + l_blind(X))) term.
                        cached_table = self
                            .usable_rows
                            .clone()
                            .into_par_iter()
                            .filter_map(|table_row| {
                                let t = lookup
                                    .table_expressions
                                    .iter()
                                    .map(move |c| load(c, table_row))
                                    .collect();

                                if t != fill_row {
                                    Some(t)
                                } else {
                                    None
                                }
                            })
                            .collect();
                        cached_table.par_sort_unstable();
                    }
                    let table = &cached_table;

                    let mut inputs: Vec<(Vec<_>, usize)> = lookup_input_row_ids
                        .clone()
                        .into_par_iter()
                        .filter_map(|input_row| {
                            let t = lookup
                                .input_expressions
                                .iter()
                                .map(move |c| load(c, input_row))
                                .collect();

                            if t != fill_row {
                                // Also keep track of the original input row, since we're going to sort.
                                Some((t, input_row))
                            } else {
                                None
                            }
                        })
                        .collect();
                    inputs.par_sort_unstable();

                    inputs
                        .par_iter()
                        .filter_map(move |(input, input_row)| {
                            if table.binary_search(input).is_err() {
                                Some(VerifyFailure::Lookup {
                                    name: lookup.name.clone(),
                                    lookup_index,
                                    location: FailureLocation::find_expressions(
                                        &self.cs,
                                        &self.regions,
                                        *input_row,
                                        lookup.input_expressions.iter(),
                                    ),
                                })
                            } else {
                                None
                            }
                        })
                        .collect::<Vec<_>>()
                });

        let shuffle_errors =
            self.cs
                .shuffles
                .iter()
                .enumerate()
                .flat_map(|(shuffle_index, shuffle)| {
                    assert!(shuffle.shuffle_expressions.len() == shuffle.input_expressions.len());
                    assert!(self.usable_rows.end > 0);

                    let mut shuffle_rows: Vec<Vec<Value<F>>> = self
                        .usable_rows
                        .clone()
                        .map(|row| {
                            let t = shuffle
                                .shuffle_expressions
                                .iter()
                                .map(move |c| load(c, row))
                                .collect();
                            t
                        })
                        .collect();
                    shuffle_rows.sort();

                    let mut input_rows: Vec<(Vec<Value<F>>, usize)> = self
                        .usable_rows
                        .clone()
                        .map(|input_row| {
                            let t = shuffle
                                .input_expressions
                                .iter()
                                .map(move |c| load(c, input_row))
                                .collect();

                            (t, input_row)
                        })
                        .collect();
                    input_rows.sort();

                    input_rows
                        .iter()
                        .zip(shuffle_rows.iter())
                        .filter_map(|((input_value, row), shuffle_value)| {
                            if shuffle_value != input_value {
                                Some(VerifyFailure::Shuffle {
                                    name: shuffle.name.clone(),
                                    shuffle_index,
                                    location: FailureLocation::find_expressions(
                                        &self.cs,
                                        &self.regions,
                                        *row,
                                        shuffle.input_expressions.iter(),
                                    ),
                                })
                            } else {
                                None
                            }
                        })
                        .collect::<Vec<_>>()
                });

        // Check that permutations preserve the original values of the cells.
        // Original values of columns involved in the permutation.
        let original = |column: ColumnMid, row: usize| match column.column_type {
            halo2_middleware::circuit::Any::Advice => self.advice[column.index][row],
            halo2_middleware::circuit::Any::Fixed => self.fixed[column.index][row],
            halo2_middleware::circuit::Any::Instance => {
                let cell: &InstanceValue<F> = &self.instance[column.index][row];
                CellValue::Assigned(cell.value())
            }
        };

        // Iterate over each pair of copied cells to check that the cell's value is preserved
        // by the copy.
        let perm_errors = self.permutation.copies.iter().flat_map(|(cell_a, cell_b)| {
            let original_cell = original(cell_a.column, cell_a.row);
            let permuted_cell = original(cell_b.column, cell_b.row);
            if original_cell == permuted_cell {
                None
            } else {
                Some(VerifyFailure::Permutation {
                    column: cell_a.column,
                    location: FailureLocation::find(
                        &self.regions,
                        cell_a.row,
                        Some(&cell_a.column.into()).into_iter().cloned().collect(),
                    ),
                })
            }
        });

        let mut errors: Vec<_> = iter::empty()
            .chain(selector_errors)
            .chain(gate_errors)
            .chain(lookup_errors)
            .chain(perm_errors)
            .chain(shuffle_errors)
            .collect();
        if errors.is_empty() {
            Ok(())
        } else {
            // Remove any duplicate `ConstraintPoisoned` errors (we check all unavailable
            // rows in case the trigger is row-specific, but the error message only points
            // at the constraint).
            errors.dedup_by(|a, b| match (a, b) {
                (
                    a @ VerifyFailure::ConstraintPoisoned { .. },
                    b @ VerifyFailure::ConstraintPoisoned { .. },
                ) => a == b,
                _ => false,
            });
            Err(errors)
        }
    }

    /// Panics if the circuit being checked by this `MockProver` is not satisfied.
    ///
    /// Any verification failures will be pretty-printed to stderr before the function
    /// panics.
    ///
    /// Apart from the stderr output, this method is equivalent to:
    /// ```ignore
    /// assert_eq!(prover.verify(), Ok(()));
    /// ```
    pub fn assert_satisfied(&self) {
        if let Err(errs) = self.verify() {
            for err in errs {
                err.emit(self);
                eprintln!();
            }
            panic!("circuit was not satisfied");
        }
    }

    /// Panics if the circuit being checked by this `MockProver` is not satisfied.
    ///
    /// Any verification failures will be pretty-printed to stderr before the function
    /// panics.
    ///
    /// Constraints are only checked at `gate_row_ids`, and lookup inputs are only checked at `lookup_input_row_ids`, parallelly.
    ///
    /// Apart from the stderr output, this method is equivalent to:
    /// ```ignore
    /// assert_eq!(prover.verify_at_rows(), Ok(()));
    /// ```
    pub fn assert_satisfied_at_rows<I: Clone + Iterator<Item = usize>>(
        &self,
        gate_row_ids: I,
        lookup_input_row_ids: I,
    ) {
        if let Err(errs) = self.verify_at_rows(gate_row_ids, lookup_input_row_ids) {
            for err in errs {
                err.emit(self);
                eprintln!();
            }
            panic!("circuit was not satisfied");
        }
    }

    /// Returns the constraint system
    pub fn cs(&self) -> &ConstraintSystem<F> {
        &self.cs
    }

    /// Returns the usable rows
    pub fn usable_rows(&self) -> &Range<usize> {
        &self.usable_rows
    }

    /// Returns the list of Advice Columns used within a MockProver instance and the associated values contained on each Cell.
    pub fn advice(&self) -> &Vec<Vec<CellValue<F>>> {
        &self.advice
    }

    /// Returns the list of Fixed Columns used within a MockProver instance and the associated values contained on each Cell.
    pub fn fixed(&self) -> &Vec<Vec<CellValue<F>>> {
        &self.fixed
    }

    /// Returns the list of Selector Columns used within a MockProver instance and the associated values contained on each Cell.
    pub fn selectors(&self) -> &Vec<Vec<bool>> {
        &self.selectors
    }

    /// Returns the list of Instance Columns used within a MockProver instance and the associated values contained on each Cell.
    pub fn instance(&self) -> &Vec<Vec<InstanceValue<F>>> {
        &self.instance
    }

    /// Returns the permutation argument (`Assembly`) used within a MockProver instance.
    pub fn permutation(&self) -> &permutation::Assembly {
        &self.permutation
    }

    /// Returns the Regions used during synthesis.
    pub fn regions(&self) -> &[Region] {
        &self.regions
    }
}

#[cfg(test)]
mod tests {
    use halo2curves::pasta::Fp;

    use super::{FailureLocation, MockProver, VerifyFailure};
    use crate::circuit::{Layouter, SimpleFloorPlanner, Value};
    use crate::plonk::{
        Advice, Circuit, Column, ConstraintSystem, Error, Expression, Fixed, Instance, Selector,
        TableColumn,
    };
    use halo2_middleware::circuit::{Any, ColumnMid};
    use halo2_middleware::poly::Rotation;

    #[test]
    fn unassigned_cell() {
        const K: u32 = 4;

        #[derive(Clone)]
        struct FaultyCircuitConfig {
            a: Column<Advice>,
            b: Column<Advice>,
            q: Selector,
        }

        struct FaultyCircuit {}

        impl Circuit<Fp> for FaultyCircuit {
            type Config = FaultyCircuitConfig;
            type FloorPlanner = SimpleFloorPlanner;
            #[cfg(feature = "circuit-params")]
            type Params = ();

            fn configure(meta: &mut ConstraintSystem<Fp>) -> Self::Config {
                let a = meta.advice_column();
                let b = meta.advice_column();
                let q = meta.selector();

                meta.create_gate("Equality check", |cells| {
                    let a = cells.query_advice(a, Rotation::prev());
                    let b = cells.query_advice(b, Rotation::cur());
                    let q = cells.query_selector(q);

                    // If q is enabled, a and b must be assigned to.
                    vec![q * (a - b)]
                });

                FaultyCircuitConfig { a, b, q }
            }

            fn without_witnesses(&self) -> Self {
                Self {}
            }

            fn synthesize(
                &self,
                config: Self::Config,
                mut layouter: impl Layouter<Fp>,
            ) -> Result<(), Error> {
                layouter.assign_region(
                    || "Faulty synthesis",
                    |mut region| {
                        // Enable the equality gate.
                        config.q.enable(&mut region, 1)?;

                        // Assign a = 0.
                        region.assign_advice(|| "a", config.a, 0, || Value::known(Fp::zero()))?;

                        // Name Column a
                        region.name_column(|| "This is annotated!", config.a);

                        // Name Column b
                        region.name_column(|| "This is also annotated!", config.b);

                        // BUG: Forget to assign b = 0! This could go unnoticed during
                        // development, because cell values default to zero, which in this
                        // case is fine, but for other assignments would be broken.
                        Ok(())
                    },
                )
            }
        }

        let prover = MockProver::run(K, &FaultyCircuit {}, vec![]).unwrap();
        assert_eq!(
            prover.verify(),
            Err(vec![VerifyFailure::CellNotAssigned {
                gate: (0, "Equality check").into(),
                region: (0, "Faulty synthesis".to_owned()).into(),
                gate_offset: 1,
                column: Column::new(1, Any::Advice),
                offset: 1,
            }])
        );
    }

    #[test]
    fn bad_lookup_any() {
        const K: u32 = 4;

        #[derive(Clone)]
        struct FaultyCircuitConfig {
            a: Column<Advice>,
            table: Column<Instance>,
            advice_table: Column<Advice>,
            q: Selector,
        }

        struct FaultyCircuit {}

        impl Circuit<Fp> for FaultyCircuit {
            type Config = FaultyCircuitConfig;
            type FloorPlanner = SimpleFloorPlanner;
            #[cfg(feature = "circuit-params")]
            type Params = ();

            fn configure(meta: &mut ConstraintSystem<Fp>) -> Self::Config {
                let a = meta.advice_column();
                let q = meta.complex_selector();
                let table = meta.instance_column();
                let advice_table = meta.advice_column();

                meta.annotate_lookup_any_column(table, || "Inst-Table");
                meta.enable_equality(table);
                meta.annotate_lookup_any_column(advice_table, || "Adv-Table");
                meta.enable_equality(advice_table);

                meta.lookup_any("lookup", |cells| {
                    let a = cells.query_advice(a, Rotation::cur());
                    let q = cells.query_selector(q);
                    let advice_table = cells.query_advice(advice_table, Rotation::cur());
                    let table = cells.query_instance(table, Rotation::cur());

                    // If q is enabled, a must be in the table.
                    // When q is not enabled, lookup the default value instead.
                    let not_q = Expression::Constant(Fp::one()) - q.clone();
                    let default = Expression::Constant(Fp::from(2));
                    vec![
                        (
                            q.clone() * a.clone() + not_q.clone() * default.clone(),
                            table,
                        ),
                        (q * a + not_q * default, advice_table),
                    ]
                });

                FaultyCircuitConfig {
                    a,
                    q,
                    table,
                    advice_table,
                }
            }

            fn without_witnesses(&self) -> Self {
                Self {}
            }

            fn synthesize(
                &self,
                config: Self::Config,
                mut layouter: impl Layouter<Fp>,
            ) -> Result<(), Error> {
                // No assignment needed for the table as is an Instance Column.

                layouter.assign_region(
                    || "Good synthesis",
                    |mut region| {
                        // Enable the lookup on rows 0 and 1.
                        config.q.enable(&mut region, 0)?;
                        config.q.enable(&mut region, 1)?;

                        for i in 0..4 {
                            // Load Advice lookup table with Instance lookup table values.
                            region.assign_advice_from_instance(
                                || "Advice from instance tables",
                                config.table,
                                i,
                                config.advice_table,
                                i,
                            )?;
                        }

                        // Assign a = 2 and a = 6.
                        region.assign_advice(
                            || "a = 2",
                            config.a,
                            0,
                            || Value::known(Fp::from(2)),
                        )?;
                        region.assign_advice(
                            || "a = 6",
                            config.a,
                            1,
                            || Value::known(Fp::from(6)),
                        )?;

                        Ok(())
                    },
                )?;

                layouter.assign_region(
                    || "Faulty synthesis",
                    |mut region| {
                        // Enable the lookup on rows 0 and 1.
                        config.q.enable(&mut region, 0)?;
                        config.q.enable(&mut region, 1)?;

                        for i in 0..4 {
                            // Load Advice lookup table with Instance lookup table values.
                            region.assign_advice_from_instance(
                                || "Advice from instance tables",
                                config.table,
                                i,
                                config.advice_table,
                                i,
                            )?;
                        }

                        // Assign a = 4.
                        region.assign_advice(
                            || "a = 4",
                            config.a,
                            0,
                            || Value::known(Fp::from(4)),
                        )?;

                        // BUG: Assign a = 5, which doesn't exist in the table!
                        region.assign_advice(
                            || "a = 5",
                            config.a,
                            1,
                            || Value::known(Fp::from(5)),
                        )?;

                        region.name_column(|| "Witness example", config.a);

                        Ok(())
                    },
                )
            }
        }

        let prover = MockProver::run(
            K,
            &FaultyCircuit {},
            // This is our "lookup table".
            vec![vec![
                Fp::from(1u64),
                Fp::from(2u64),
                Fp::from(4u64),
                Fp::from(6u64),
            ]],
        )
        .unwrap();
        assert_eq!(
            prover.verify(),
            Err(vec![VerifyFailure::Lookup {
                name: "lookup".to_string(),
                lookup_index: 0,
                location: FailureLocation::InRegion {
                    region: (1, "Faulty synthesis").into(),
                    offset: 1,
                }
            }])
        );
    }

    #[test]
    fn bad_fixed_lookup() {
        const K: u32 = 4;

        #[derive(Clone)]
        struct FaultyCircuitConfig {
            a: Column<Advice>,
            q: Selector,
            table: TableColumn,
        }

        struct FaultyCircuit {}

        impl Circuit<Fp> for FaultyCircuit {
            type Config = FaultyCircuitConfig;
            type FloorPlanner = SimpleFloorPlanner;
            #[cfg(feature = "circuit-params")]
            type Params = ();

            fn configure(meta: &mut ConstraintSystem<Fp>) -> Self::Config {
                let a = meta.advice_column();
                let q = meta.complex_selector();
                let table = meta.lookup_table_column();
                meta.annotate_lookup_column(table, || "Table1");

                meta.lookup("lookup", |cells| {
                    let a = cells.query_advice(a, Rotation::cur());
                    let q = cells.query_selector(q);

                    // If q is enabled, a must be in the table.
                    // When q is not enabled, lookup the default value instead.
                    let not_q = Expression::Constant(Fp::one()) - q.clone();
                    let default = Expression::Constant(Fp::from(2));
                    vec![(q * a + not_q * default, table)]
                });

                FaultyCircuitConfig { a, q, table }
            }

            fn without_witnesses(&self) -> Self {
                Self {}
            }

            fn synthesize(
                &self,
                config: Self::Config,
                mut layouter: impl Layouter<Fp>,
            ) -> Result<(), Error> {
                layouter.assign_table(
                    || "Doubling table",
                    |mut table| {
                        (1..(1 << (K - 1)))
                            .map(|i| {
                                table.assign_cell(
                                    || format!("table[{}] = {}", i, 2 * i),
                                    config.table,
                                    i - 1,
                                    || Value::known(Fp::from(2 * i as u64)),
                                )
                            })
                            .try_fold((), |_, res| res)
                    },
                )?;

                layouter.assign_region(
                    || "Good synthesis",
                    |mut region| {
                        // Enable the lookup on rows 0 and 1.
                        config.q.enable(&mut region, 0)?;
                        config.q.enable(&mut region, 1)?;

                        // Assign a = 2 and a = 6.
                        region.assign_advice(
                            || "a = 2",
                            config.a,
                            0,
                            || Value::known(Fp::from(2)),
                        )?;
                        region.assign_advice(
                            || "a = 6",
                            config.a,
                            1,
                            || Value::known(Fp::from(6)),
                        )?;

                        Ok(())
                    },
                )?;

                layouter.assign_region(
                    || "Faulty synthesis",
                    |mut region| {
                        // Enable the lookup on rows 0 and 1.
                        config.q.enable(&mut region, 0)?;
                        config.q.enable(&mut region, 1)?;

                        // Assign a = 4.
                        region.assign_advice(
                            || "a = 4",
                            config.a,
                            0,
                            || Value::known(Fp::from(4)),
                        )?;

                        // BUG: Assign a = 5, which doesn't exist in the table!
                        region.assign_advice(
                            || "a = 5",
                            config.a,
                            1,
                            || Value::known(Fp::from(5)),
                        )?;

                        region.name_column(|| "Witness example", config.a);

                        Ok(())
                    },
                )
            }
        }

        let prover = MockProver::run(K, &FaultyCircuit {}, vec![]).unwrap();
        assert_eq!(
            prover.verify(),
            Err(vec![VerifyFailure::Lookup {
                name: "lookup".to_string(),
                lookup_index: 0,
                location: FailureLocation::InRegion {
                    region: (2, "Faulty synthesis").into(),
                    offset: 1,
                }
            }])
        );
    }

    #[test]
    fn contraint_unsatisfied() {
        const K: u32 = 4;

        #[derive(Clone)]
        struct FaultyCircuitConfig {
            a: Column<Advice>,
            b: Column<Advice>,
            c: Column<Advice>,
            d: Column<Fixed>,
            q: Selector,
        }

        struct FaultyCircuit {}

        impl Circuit<Fp> for FaultyCircuit {
            type Config = FaultyCircuitConfig;
            type FloorPlanner = SimpleFloorPlanner;
            #[cfg(feature = "circuit-params")]
            type Params = ();

            fn configure(meta: &mut ConstraintSystem<Fp>) -> Self::Config {
                let a = meta.advice_column();
                let b = meta.advice_column();
                let c = meta.advice_column();
                let d = meta.fixed_column();
                let q = meta.selector();

                meta.create_gate("Equality check", |cells| {
                    let a = cells.query_advice(a, Rotation::cur());
                    let b = cells.query_advice(b, Rotation::cur());
                    let c = cells.query_advice(c, Rotation::cur());
                    let d = cells.query_fixed(d, Rotation::cur());
                    let q = cells.query_selector(q);

                    // If q is enabled, a and b must be assigned to.
                    vec![q * (a - b) * (c - d)]
                });

                FaultyCircuitConfig { a, b, c, d, q }
            }

            fn without_witnesses(&self) -> Self {
                Self {}
            }

            fn synthesize(
                &self,
                config: Self::Config,
                mut layouter: impl Layouter<Fp>,
            ) -> Result<(), Error> {
                layouter.assign_region(
                    || "Correct synthesis",
                    |mut region| {
                        // Enable the equality gate.
                        config.q.enable(&mut region, 0)?;

                        // Assign a = 1.
                        region.assign_advice(|| "a", config.a, 0, || Value::known(Fp::one()))?;

                        // Assign b = 1.
                        region.assign_advice(|| "b", config.b, 0, || Value::known(Fp::one()))?;

                        // Assign c = 5.
                        region.assign_advice(
                            || "c",
                            config.c,
                            0,
                            || Value::known(Fp::from(5u64)),
                        )?;
                        // Assign d = 7.
                        region.assign_fixed(
                            || "d",
                            config.d,
                            0,
                            || Value::known(Fp::from(7u64)),
                        )?;
                        Ok(())
                    },
                )?;
                layouter.assign_region(
                    || "Wrong synthesis",
                    |mut region| {
                        // Enable the equality gate.
                        config.q.enable(&mut region, 0)?;

                        // Assign a = 1.
                        region.assign_advice(|| "a", config.a, 0, || Value::known(Fp::one()))?;

                        // Assign b = 0.
                        region.assign_advice(|| "b", config.b, 0, || Value::known(Fp::zero()))?;

                        // Name Column a
                        region.name_column(|| "This is Advice!", config.a);
                        // Name Column b
                        region.name_column(|| "This is Advice too!", config.b);

                        // Assign c = 5.
                        region.assign_advice(
                            || "c",
                            config.c,
                            0,
                            || Value::known(Fp::from(5u64)),
                        )?;
                        // Assign d = 7.
                        region.assign_fixed(
                            || "d",
                            config.d,
                            0,
                            || Value::known(Fp::from(7u64)),
                        )?;

                        // Name Column c
                        region.name_column(|| "Another one!", config.c);
                        // Name Column d
                        region.name_column(|| "This is a Fixed!", config.d);

                        // Note that none of the terms cancel eachother. Therefore we will have a constraint that is non satisfied for
                        // the `Equalty check` gate.
                        Ok(())
                    },
                )
            }
        }

        let prover = MockProver::run(K, &FaultyCircuit {}, vec![]).unwrap();
        assert_eq!(
            prover.verify(),
            Err(vec![VerifyFailure::ConstraintNotSatisfied {
                constraint: ((0, "Equality check").into(), 0, "").into(),
                location: FailureLocation::InRegion {
                    region: (1, "Wrong synthesis").into(),
                    offset: 0,
                },
                cell_values: vec![
                    ((ColumnMid::new(Any::Advice, 0), 0).into(), "1".to_string()),
                    ((ColumnMid::new(Any::Advice, 1), 0).into(), "0".to_string()),
                    (
                        (ColumnMid::new(Any::Advice, 2), 0).into(),
                        "0x5".to_string()
                    ),
                    ((ColumnMid::new(Any::Fixed, 0), 0).into(), "0x7".to_string()),
                ],
            },])
        )
    }
}<|MERGE_RESOLUTION|>--- conflicted
+++ resolved
@@ -16,14 +16,10 @@
         Expression, FirstPhase, Fixed, FloorPlanner, Instance, Phase, Selector,
     },
 };
-<<<<<<< HEAD
-use halo2_middleware::circuit::{Advice, Any, ColumnMid, Fixed, Instance};
-=======
 use halo2_common::multicore::{
     IntoParallelIterator, IntoParallelRefIterator, ParallelIterator, ParallelSliceMut,
 };
 use halo2_middleware::circuit::{Any, ColumnMid};
->>>>>>> 6eb4371c
 use halo2_middleware::ff::{Field, FromUniformBytes};
 use halo2_middleware::multicore::{
     IntoParallelIterator, IntoParallelRefIterator, ParallelIterator, ParallelSliceMut,
