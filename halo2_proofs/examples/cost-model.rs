use std::{
    cmp, fmt, iter,
    num::ParseIntError,
    str::FromStr,
    time::{Duration, Instant},
};

use ff::Field;
use group::{Curve, Group};
use gumdrop::Options;
use halo2_proofs::{arithmetic::best_multiexp, pairing::bn256};

struct Estimator {
    /// Scalars for estimating multiexp performance.
    multiexp_scalars: Vec<bn256::Fr>,
    /// Bases for estimating multiexp performance.
    multiexp_bases: Vec<bn256::G1Affine>,
}

impl fmt::Debug for Estimator {
    fn fmt(&self, f: &mut fmt::Formatter<'_>) -> fmt::Result {
        write!(f, "Estimator")
    }
}

impl Estimator {
    fn random(k: usize) -> Self {
        let max_size = 1 << (k + 1);
        let mut rng = rand_core::OsRng;

        Estimator {
            multiexp_scalars: (0..max_size).map(|_| bn256::Fr::random(&mut rng)).collect(),
            multiexp_bases: (0..max_size)
                .map(|_| bn256::G1::random(&mut rng).to_affine())
                .collect(),
        }
    }

    fn multiexp(&self, size: usize) -> Duration {
        let start = Instant::now();
        best_multiexp(&self.multiexp_scalars[..size], &self.multiexp_bases[..size]);
        Instant::now().duration_since(start)
    }
}

#[derive(Debug, Options)]
struct CostOptions {
    #[options(help = "Print this message.")]
    help: bool,

    #[options(
        help = "An advice column with the given rotations. May be repeated.",
        meta = "R[,R..]"
    )]
    advice: Vec<Poly>,

    #[options(
        help = "An instance column with the given rotations. May be repeated.",
        meta = "R[,R..]"
    )]
    instance: Vec<Poly>,

    #[options(
        help = "A fixed column with the given rotations. May be repeated.",
        meta = "R[,R..]"
    )]
    fixed: Vec<Poly>,

    #[options(help = "Maximum degree of the custom gates.", meta = "D")]
    gate_degree: usize,

    #[options(
        help = "A lookup over N columns with max input degree I and max table degree T. May be repeated.",
        meta = "N,I,T"
    )]
    lookup: Vec<Lookup>,

    #[options(help = "A permutation over N columns. May be repeated.", meta = "N")]
    permutation: Vec<Permutation>,

    #[options(free, required, help = "2^K bound on the number of rows.")]
    k: usize,
}

#[derive(Clone, Debug, PartialEq, Eq, PartialOrd, Ord)]
struct Poly {
    rotations: Vec<isize>,
}

impl FromStr for Poly {
    type Err = ParseIntError;

    fn from_str(s: &str) -> Result<Self, Self::Err> {
        let mut rotations: Vec<isize> =
            s.split(',').map(|r| r.parse()).collect::<Result<_, _>>()?;
        rotations.sort_unstable();
        Ok(Poly { rotations })
    }
}

#[derive(Debug)]
struct Lookup {
<<<<<<< HEAD
    _columns: usize,
=======
    #[allow(dead_code)]
    columns: usize,
>>>>>>> ad425ed3
    input_deg: usize,
    table_deg: usize,
}

impl FromStr for Lookup {
    type Err = ParseIntError;

    fn from_str(s: &str) -> Result<Self, Self::Err> {
        let mut parts = s.split(',');
        let _columns = parts.next().unwrap().parse()?;
        let input_deg = parts.next().unwrap().parse()?;
        let table_deg = parts.next().unwrap().parse()?;
        Ok(Lookup {
            _columns,
            input_deg,
            table_deg,
        })
    }
}

impl Lookup {
    fn required_degree(&self) -> usize {
        2 + cmp::max(1, self.input_deg) + cmp::max(1, self.table_deg)
    }

    fn queries(&self) -> impl Iterator<Item = Poly> {
        // - product commitments at x and x_inv
        // - input commitments at x and x_inv
        // - table commitments at x
        let product = "0,-1".parse().unwrap();
        let input = "0,-1".parse().unwrap();
        let table = "0".parse().unwrap();

        iter::empty()
            .chain(Some(product))
            .chain(Some(input))
            .chain(Some(table))
    }
}

#[derive(Debug)]
struct Permutation {
    columns: usize,
}

impl FromStr for Permutation {
    type Err = ParseIntError;

    fn from_str(s: &str) -> Result<Self, Self::Err> {
        Ok(Permutation {
            columns: s.parse()?,
        })
    }
}

impl Permutation {
    fn required_degree(&self) -> usize {
        cmp::max(self.columns + 1, 2)
    }

    fn queries(&self) -> impl Iterator<Item = Poly> {
        // - product commitments at x and x_inv
        // - polynomial commitments at x
        let product = "0,-1".parse().unwrap();
        let poly = "0".parse().unwrap();

        iter::empty()
            .chain(Some(product))
            .chain(iter::repeat(poly).take(self.columns))
    }
}

#[derive(Debug)]
struct Circuit {
    /// Power-of-2 bound on the number of rows in the circuit.
    k: usize,
    /// Maximum degree of the circuit.
    max_deg: usize,
    /// Number of advice columns.
    advice_columns: usize,
    /// Number of lookup arguments.
    lookups: usize,
    /// Equality constraint permutation arguments.
    permutations: Vec<Permutation>,
    /// Number of distinct column queries across all gates.
    column_queries: usize,
    /// Number of distinct sets of points in the multiopening argument.
    point_sets: usize,

    estimator: Estimator,
}

impl From<CostOptions> for Circuit {
    fn from(opts: CostOptions) -> Self {
        let max_deg = [1, opts.gate_degree]
            .iter()
            .cloned()
            .chain(opts.lookup.iter().map(|l| l.required_degree()))
            .chain(opts.permutation.iter().map(|p| p.required_degree()))
            .max()
            .unwrap();

        let mut queries: Vec<_> = iter::empty()
            .chain(opts.advice.iter())
            .chain(opts.instance.iter())
            .chain(opts.fixed.iter())
            .cloned()
            .chain(opts.lookup.iter().flat_map(|l| l.queries()))
            .chain(opts.permutation.iter().flat_map(|p| p.queries()))
            .chain(iter::repeat("0".parse().unwrap()).take(max_deg - 1))
            .collect();

        let column_queries = queries.len();
        queries.sort_unstable();
        queries.dedup();
        let point_sets = queries.len();

        Circuit {
            k: opts.k,
            max_deg,
            advice_columns: opts.advice.len(),
            lookups: opts.lookup.len(),
            permutations: opts.permutation,
            column_queries,
            point_sets,
            estimator: Estimator::random(opts.k),
        }
    }
}

impl Circuit {
    fn proof_size(&self) -> usize {
        let size = |points: usize, scalars: usize| points * 32 + scalars * 32;

        // PLONK:
        // - 32 bytes (commitment) per advice column
        // - 3 * 32 bytes (commitments) + 5 * 32 bytes (evals) per lookup argument
        // - 32 bytes (commitment) + 2 * 32 bytes (evals) per permutation argument
        // - 32 bytes (eval) per column per permutation argument
        let plonk = size(1, 0) * self.advice_columns
            + size(3, 5) * self.lookups
            + self
                .permutations
                .iter()
                .map(|p| size(1, 2 + p.columns))
                .sum::<usize>();

        // Vanishing argument:
        // - (max_deg - 1) * 32 bytes (commitments) + (max_deg - 1) * 32 bytes (h_evals)
        //   for quotient polynomial
        // - 32 bytes (eval) per column query
        let vanishing = size(self.max_deg - 1, self.max_deg - 1) + size(0, self.column_queries);

        // Multiopening argument:
        // - f_commitment (32 bytes)
        // - 32 bytes (evals) per set of points in multiopen argument
        let multiopen = size(1, self.point_sets);

        // Polycommit:
        // - s_poly commitment (32 bytes)
        // - inner product argument (k rounds * 2 * 32 bytes)
        // - a (32 bytes)
        // - xi (32 bytes)
        let polycomm = size(1 + 2 * self.k, 2);

        plonk + vanishing + multiopen + polycomm
    }

    fn verification_time(&self) -> Duration {
        // TODO: Estimate cost of BLAKE2b.

        // TODO: This isn't accurate; most of these will have zero scalars.
        let g_scalars = 1 << self.k;

        // - f_commitment
        // - q_commitments
        let multiopen = 1 + self.column_queries;

        // - \iota
        // - Rounds
        // - H
        // - U
        let polycomm = 1 + (2 * self.k) + 1 + 1;

        self.estimator.multiexp(g_scalars + multiopen + polycomm)
    }
}

fn main() {
    let opts = CostOptions::parse_args_default_or_exit();
    let c = Circuit::from(opts);
    println!("{:#?}", c);
    println!("Proof size: {} bytes", c.proof_size());
    println!(
        "Verification: at least {}ms",
        c.verification_time().as_micros() as f64 / 1_000f64
    );
}<|MERGE_RESOLUTION|>--- conflicted
+++ resolved
@@ -100,12 +100,7 @@
 
 #[derive(Debug)]
 struct Lookup {
-<<<<<<< HEAD
     _columns: usize,
-=======
-    #[allow(dead_code)]
-    columns: usize,
->>>>>>> ad425ed3
     input_deg: usize,
     table_deg: usize,
 }
