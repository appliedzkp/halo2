--- conflicted
+++ resolved
@@ -168,18 +168,14 @@
         _,
         Blake2bWrite<Vec<u8>, G1Affine, Challenge255<_>>,
         _,
-<<<<<<< HEAD
-    >(&params, &pk, &[circuit], &[instances], rng, &mut transcript)
-=======
     >(
         &params,
         &pk,
         &[circuit],
         instances.as_slice(),
-        OsRng,
+        one_rng(),
         &mut transcript,
     )
->>>>>>> 32599e89
     .expect("prover should not fail");
     let proof = transcript.finalize();
 
