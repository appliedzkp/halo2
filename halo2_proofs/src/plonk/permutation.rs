use super::circuit::{Any, Column};
use crate::{
    arithmetic::CurveAffine,
    helpers::{
        polynomial_slice_byte_length, read_polynomial_vec, write_polynomial_slice,
        SerdeCurveAffine, SerdePrimeField,
    },
    poly::{Coeff, ExtendedLagrangeCoeff, LagrangeCoeff, Polynomial},
    SerdeFormat,
};
use ff::PrimeField;

pub(crate) mod keygen;
pub(crate) mod prover;
pub(crate) mod verifier;

use std::io;

/// A permutation argument.
#[derive(Debug, Clone)]
pub struct Argument {
    /// A sequence of columns involved in the argument.
    pub columns: Vec<Column<Any>>,
}

impl Argument {
    pub(crate) fn new() -> Self {
        Argument { columns: vec![] }
    }

    /// Returns the minimum circuit degree required by the permutation argument.
    /// The argument may use larger degree gates depending on the actual
    /// circuit's degree and how many columns are involved in the permutation.
    pub(crate) fn required_degree(&self) -> usize {
        // degree 2:
        // l_0(X) * (1 - z(X)) = 0
        //
        // We will fit as many polynomials p_i(X) as possible
        // into the required degree of the circuit, so the
        // following will not affect the required degree of
        // this middleware.
        //
        // (1 - (l_last(X) + l_blind(X))) * (
        //   z(\omega X) \prod (p(X) + \beta s_i(X) + \gamma)
        // - z(X) \prod (p(X) + \delta^i \beta X + \gamma)
        // )
        //
        // On the first sets of columns, except the first
        // set, we will do
        //
        // l_0(X) * (z(X) - z'(\omega^(last) X)) = 0
        //
        // where z'(X) is the permutation for the previous set
        // of columns.
        //
        // On the final set of columns, we will do
        //
        // degree 3:
        // l_last(X) * (z'(X)^2 - z'(X)) = 0
        //
        // which will allow the last value to be zero to
        // ensure the argument is perfectly complete.

        // There are constraints of degree 3 regardless of the
        // number of columns involved.
        3
    }

    pub(crate) fn add_column(&mut self, column: Column<Any>) {
        if !self.columns.contains(&column) {
            self.columns.push(column);
        }
    }

    pub fn get_columns(&self) -> Vec<Column<Any>> {
        self.columns.clone()
    }
}

/// The verifying key for a single permutation argument.
#[derive(Debug, Clone)]
pub struct VerifyingKey<C: CurveAffine> {
    pub commitments: Vec<C>,
}

impl<C: CurveAffine> VerifyingKey<C> {
    /// Returns commitments of sigma polynomials
    pub fn commitments(&self) -> &Vec<C> {
        &self.commitments
    }

    pub(crate) fn write<W: io::Write>(&self, writer: &mut W, format: SerdeFormat) -> io::Result<()>
    where
        C: SerdeCurveAffine,
    {
        for commitment in &self.commitments {
            commitment.write(writer, format)?;
        }
        Ok(())
    }

    pub(crate) fn read<R: io::Read>(
        reader: &mut R,
        argument: &Argument,
        format: SerdeFormat,
    ) -> io::Result<Self>
    where
        C: SerdeCurveAffine,
    {
        let commitments = (0..argument.columns.len())
            .map(|_| C::read(reader, format))
            .collect::<Result<Vec<_>, _>>()?;
        Ok(VerifyingKey { commitments })
    }

    pub(crate) fn bytes_length(&self) -> usize {
        self.commitments.len() * C::default().to_bytes().as_ref().len()
    }
}

/// The proving key for a single permutation argument.
#[derive(Clone, Debug)]
pub(crate) struct ProvingKey<C: CurveAffine> {
    permutations: Vec<Polynomial<C::Scalar, LagrangeCoeff>>,
    pub(super) polys: Vec<Polynomial<C::Scalar, Coeff>>,
}

impl<C: SerdeCurveAffine> ProvingKey<C>
where
    C::Scalar: SerdePrimeField,
{
    /// Reads proving key for a single permutation argument from buffer using `Polynomial::read`.  
    pub(super) fn read<R: io::Read>(reader: &mut R, format: SerdeFormat) -> io::Result<Self> {
        let permutations = read_polynomial_vec(reader, format)?;
        let polys = read_polynomial_vec(reader, format)?;
<<<<<<< HEAD
        //let cosets = read_polynomial_vec(reader, format)?;
=======
        let cosets = read_polynomial_vec(reader, format)?;
>>>>>>> 607c3a4e
        Ok(ProvingKey {
            permutations,
            polys,
            //cosets,
        })
    }

    /// Writes proving key for a single permutation argument to buffer using `Polynomial::write`.  
    pub(super) fn write<W: io::Write>(
        &self,
        writer: &mut W,
        format: SerdeFormat,
    ) -> io::Result<()> {
        write_polynomial_slice(&self.permutations, writer, format)?;
        write_polynomial_slice(&self.polys, writer, format)?;
<<<<<<< HEAD
        //write_polynomial_slice(&self.cosets, writer, format)?;
=======
        write_polynomial_slice(&self.cosets, writer, format)?;
>>>>>>> 607c3a4e
        Ok(())
    }
}

impl<C: CurveAffine> ProvingKey<C> {
    /// Gets the total number of bytes in the serialization of `self`
    pub(super) fn bytes_length(&self) -> usize {
        polynomial_slice_byte_length(&self.permutations) + polynomial_slice_byte_length(&self.polys)
        //    + polynomial_slice_byte_length(&self.cosets)
    }
}<|MERGE_RESOLUTION|>--- conflicted
+++ resolved
@@ -133,11 +133,7 @@
     pub(super) fn read<R: io::Read>(reader: &mut R, format: SerdeFormat) -> io::Result<Self> {
         let permutations = read_polynomial_vec(reader, format)?;
         let polys = read_polynomial_vec(reader, format)?;
-<<<<<<< HEAD
-        //let cosets = read_polynomial_vec(reader, format)?;
-=======
         let cosets = read_polynomial_vec(reader, format)?;
->>>>>>> 607c3a4e
         Ok(ProvingKey {
             permutations,
             polys,
@@ -153,11 +149,7 @@
     ) -> io::Result<()> {
         write_polynomial_slice(&self.permutations, writer, format)?;
         write_polynomial_slice(&self.polys, writer, format)?;
-<<<<<<< HEAD
-        //write_polynomial_slice(&self.cosets, writer, format)?;
-=======
         write_polynomial_slice(&self.cosets, writer, format)?;
->>>>>>> 607c3a4e
         Ok(())
     }
 }
