--- conflicted
+++ resolved
@@ -42,15 +42,9 @@
 [dependencies]
 backtrace = { version = "0.3", optional = true }
 rayon = "1.5.1"
-<<<<<<< HEAD
 ff = "0.12"
 group = "0.12"
-pasta_curves = "0.4"
-=======
-ff = "0.11"
-group = "0.11"
 rand = "0.8"
->>>>>>> ad425ed3
 rand_core = { version = "0.6", default-features = false }
 tracing = "0.1"
 blake2b_simd = "1"
@@ -73,20 +67,12 @@
 getrandom = { version = "0.2", features = ["js"] }
 
 [features]
-<<<<<<< HEAD
-default = ["batch"]
-dev-graph = ["plotters", "tabbycat"]
-gadget-traces = ["backtrace"]
-sanity-checks = []
-batch = ["rand_core/getrandom"]
-=======
 default = ["shplonk"]
 dev-graph = ["plotters", "tabbycat"]
 gadget-traces = ["backtrace"]
 sanity-checks = []
 shplonk = []
 gwc = []
->>>>>>> ad425ed3
 
 [lib]
 bench = false
