--- conflicted
+++ resolved
@@ -44,12 +44,8 @@
 halo2_middleware = { path = "../halo2_middleware" }
 halo2_backend = { path = "../halo2_backend" }
 halo2_frontend = { path = "../halo2_frontend" }
-<<<<<<< HEAD
 halo2_test_utils = { path = "../halo2_test_utils" }
-halo2curves = { version = "0.6.0", default-features = false }
-=======
 halo2curves = { version = "0.6.1", default-features = false }
->>>>>>> 80e69b96
 rand_core = { version = "0.6", default-features = false, features = ["getrandom"] }
 plotters = { version = "0.3.0", default-features = false, optional = true }
 group = "0.13"
