--- conflicted
+++ resolved
@@ -27,13 +27,9 @@
 use halo2_middleware::{lookup, poly::Rotation, shuffle};
 use std::collections::HashMap;
 
-<<<<<<< HEAD
+/// Creates a domain, constraint system, and configuration for a circuit.
 pub(crate) fn create_domain<C>(
     cs: &ConstraintSystemBack<C::Scalar>,
-=======
-/// Creates a domain, constraint system, and configuration for a circuit.
-pub(crate) fn create_domain<C, ConcreteCircuit>(
->>>>>>> d6f70203
     k: u32,
 ) -> EvaluationDomain<C::Scalar>
 where
@@ -53,13 +49,8 @@
     P: Params<'params, C>,
     C::Scalar: FromUniformBytes<64>,
 {
-<<<<<<< HEAD
     let cs_mid = &circuit.cs;
     let cs: ConstraintSystemBack<C::Scalar> = cs_mid.clone().into();
-=======
-    let cs_backend = &circuit.cs;
-    let cs: ConstraintSystem<C::Scalar> = cs_backend.clone().into();
->>>>>>> d6f70203
     let domain = EvaluationDomain::new(cs.degree() as u32, params.k());
 
     if (params.n() as usize) < cs.minimum_rows() {
@@ -68,11 +59,7 @@
 
     let permutation_vk = permutation::keygen::Assembly::new_from_assembly_mid(
         params.n() as usize,
-<<<<<<< HEAD
         &cs_mid.permutation,
-=======
-        &cs_backend.permutation,
->>>>>>> d6f70203
         &circuit.preprocessing.permutation,
     )?
     .build_vk(params, &domain, &cs.permutation);
@@ -96,13 +83,6 @@
         fixed_commitments,
         permutation_vk,
         cs,
-<<<<<<< HEAD
-=======
-        // selectors
-        Vec::new(),
-        // compress_selectors
-        false,
->>>>>>> d6f70203
     ))
 }
 
@@ -139,14 +119,6 @@
         .map(|poly| vk.domain.coeff_to_extended(poly.clone()))
         .collect();
 
-<<<<<<< HEAD
-    let permutation_pk = permutation::keygen::Assembly::new_from_assembly_mid(
-        params.n() as usize,
-        &cs.permutation,
-        &circuit.preprocessing.permutation,
-    )?
-    .build_pk(params, &vk.domain, &cs.permutation.clone());
-=======
     let fixed_values = circuit
         .preprocessing
         .fixed
@@ -154,7 +126,6 @@
         .into_iter()
         .map(Polynomial::new_lagrange_from_vec)
         .collect();
->>>>>>> d6f70203
 
     // Compute l_0(X)
     // TODO: this can be done more efficiently
@@ -199,7 +170,7 @@
         &cs.permutation,
         &circuit.preprocessing.permutation,
     )?
-    .build_pk(params, &vk.domain, &cs.permutation.clone().into());
+    .build_pk(params, &vk.domain, &cs.permutation.clone());
 
     Ok(ProvingKey {
         vk,
