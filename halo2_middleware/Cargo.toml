--- conflicted
+++ resolved
@@ -35,11 +35,7 @@
 ark-std = { version = "0.3" }
 proptest = "1"
 group = "0.13"
-<<<<<<< HEAD
 rand_chacha = "0.3.0"
-=======
-rand_xorshift = "0.3.0"
->>>>>>> 80e69b96
 rand_core = "0.6.4"
 
 [lib]
