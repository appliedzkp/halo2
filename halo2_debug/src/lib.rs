--- conflicted
+++ resolved
@@ -1,9 +1,8 @@
-<<<<<<< HEAD
 mod check_witness;
 pub mod display;
 
 pub use check_witness::check_witness;
-=======
+
 use rand_chacha::ChaCha20Rng;
 use rand_core::SeedableRng;
 use tiny_keccak::Hasher;
@@ -39,7 +38,4 @@
     let result = test();
 
     result
-}
-
-pub mod display;
->>>>>>> 445d1da7
+}