use super::{
    super::DIGEST_SIZE,
    util::{i2lebsp, lebs2ip},
    AssignedBits, BlockWord, SpreadInputs, SpreadVar, Table16Assignment, ROUNDS, STATE,
};
use halo2_proofs::{
<<<<<<< HEAD
    circuit::{Layouter, Value},
    pasta::pallas,
=======
    circuit::Layouter,
    pairing::bn256::Fr,
>>>>>>> ad425ed3
    plonk::{Advice, Column, ConstraintSystem, Error, Selector},
    poly::Rotation,
};
use std::convert::TryInto;
use std::ops::Range;

mod compression_gates;
mod compression_util;
mod subregion_digest;
mod subregion_initial;
mod subregion_main;

use compression_gates::CompressionGate;

pub trait UpperSigmaVar<
    const A_LEN: usize,
    const B_LEN: usize,
    const C_LEN: usize,
    const D_LEN: usize,
>
{
    fn spread_a(&self) -> Value<[bool; A_LEN]>;
    fn spread_b(&self) -> Value<[bool; B_LEN]>;
    fn spread_c(&self) -> Value<[bool; C_LEN]>;
    fn spread_d(&self) -> Value<[bool; D_LEN]>;

    fn xor_upper_sigma(&self) -> Value<[bool; 64]> {
        self.spread_a()
            .zip(self.spread_b())
            .zip(self.spread_c())
            .zip(self.spread_d())
            .map(|(((a, b), c), d)| {
                let xor_0 = b
                    .iter()
                    .chain(c.iter())
                    .chain(d.iter())
                    .chain(a.iter())
                    .copied()
                    .collect::<Vec<_>>();
                let xor_1 = c
                    .iter()
                    .chain(d.iter())
                    .chain(a.iter())
                    .chain(b.iter())
                    .copied()
                    .collect::<Vec<_>>();
                let xor_2 = d
                    .iter()
                    .chain(a.iter())
                    .chain(b.iter())
                    .chain(c.iter())
                    .copied()
                    .collect::<Vec<_>>();

                let xor_0 = lebs2ip::<64>(&xor_0.try_into().unwrap());
                let xor_1 = lebs2ip::<64>(&xor_1.try_into().unwrap());
                let xor_2 = lebs2ip::<64>(&xor_2.try_into().unwrap());

                i2lebsp(xor_0 + xor_1 + xor_2)
            })
    }
}

/// A variable that represents the `[A,B,C,D]` words of the SHA-256 internal state.
///
/// The structure of this variable is influenced by the following factors:
/// - In `Σ_0(A)` we need `A` to be split into pieces `(a,b,c,d)` of lengths `(2,11,9,10)`
///   bits respectively (counting from the little end), as well as their spread forms.
/// - `Maj(A,B,C)` requires having the bits of each input in spread form. For `A` we can
///   reuse the pieces from `Σ_0(A)`. Since `B` and `C` are assigned from `A` and `B`
///   respectively in each round, we therefore also have the same pieces in earlier rows.
///   We align the columns to make it efficient to copy-constrain these forms where they
///   are needed.
#[derive(Clone, Debug)]
pub struct AbcdVar {
    a: SpreadVar<2, 4>,
    b: SpreadVar<11, 22>,
    c_lo: SpreadVar<3, 6>,
    c_mid: SpreadVar<3, 6>,
    c_hi: SpreadVar<3, 6>,
    d: SpreadVar<10, 20>,
}

impl AbcdVar {
    fn a_range() -> Range<usize> {
        0..2
    }

    fn b_range() -> Range<usize> {
        2..13
    }

    fn c_lo_range() -> Range<usize> {
        13..16
    }

    fn c_mid_range() -> Range<usize> {
        16..19
    }

    fn c_hi_range() -> Range<usize> {
        19..22
    }

    fn d_range() -> Range<usize> {
        22..32
    }

    fn pieces(val: u32) -> Vec<Vec<bool>> {
        let val: [bool; 32] = i2lebsp(val.into());
        vec![
            val[Self::a_range()].to_vec(),
            val[Self::b_range()].to_vec(),
            val[Self::c_lo_range()].to_vec(),
            val[Self::c_mid_range()].to_vec(),
            val[Self::c_hi_range()].to_vec(),
            val[Self::d_range()].to_vec(),
        ]
    }
}

impl UpperSigmaVar<4, 22, 18, 20> for AbcdVar {
    fn spread_a(&self) -> Value<[bool; 4]> {
        self.a.spread.value().map(|v| v.0)
    }

    fn spread_b(&self) -> Value<[bool; 22]> {
        self.b.spread.value().map(|v| v.0)
    }

    fn spread_c(&self) -> Value<[bool; 18]> {
        self.c_lo
            .spread
            .value()
            .zip(self.c_mid.spread.value())
            .zip(self.c_hi.spread.value())
            .map(|((c_lo, c_mid), c_hi)| {
                c_lo.iter()
                    .chain(c_mid.iter())
                    .chain(c_hi.iter())
                    .copied()
                    .collect::<Vec<_>>()
                    .try_into()
                    .unwrap()
            })
    }

    fn spread_d(&self) -> Value<[bool; 20]> {
        self.d.spread.value().map(|v| v.0)
    }
}

/// A variable that represents the `[E,F,G,H]` words of the SHA-256 internal state.
///
/// The structure of this variable is influenced by the following factors:
/// - In `Σ_1(E)` we need `E` to be split into pieces `(a,b,c,d)` of lengths `(6,5,14,7)`
///   bits respectively (counting from the little end), as well as their spread forms.
/// - `Ch(E,F,G)` requires having the bits of each input in spread form. For `E` we can
///   reuse the pieces from `Σ_1(E)`. Since `F` and `G` are assigned from `E` and `F`
///   respectively in each round, we therefore also have the same pieces in earlier rows.
///   We align the columns to make it efficient to copy-constrain these forms where they
///   are needed.
#[derive(Clone, Debug)]
pub struct EfghVar {
    a_lo: SpreadVar<3, 6>,
    a_hi: SpreadVar<3, 6>,
    b_lo: SpreadVar<2, 4>,
    b_hi: SpreadVar<3, 6>,
    c: SpreadVar<14, 28>,
    d: SpreadVar<7, 14>,
}

impl EfghVar {
    fn a_lo_range() -> Range<usize> {
        0..3
    }

    fn a_hi_range() -> Range<usize> {
        3..6
    }

    fn b_lo_range() -> Range<usize> {
        6..8
    }

    fn b_hi_range() -> Range<usize> {
        8..11
    }

    fn c_range() -> Range<usize> {
        11..25
    }

    fn d_range() -> Range<usize> {
        25..32
    }

    fn pieces(val: u32) -> Vec<Vec<bool>> {
        let val: [bool; 32] = i2lebsp(val.into());
        vec![
            val[Self::a_lo_range()].to_vec(),
            val[Self::a_hi_range()].to_vec(),
            val[Self::b_lo_range()].to_vec(),
            val[Self::b_hi_range()].to_vec(),
            val[Self::c_range()].to_vec(),
            val[Self::d_range()].to_vec(),
        ]
    }
}

impl UpperSigmaVar<12, 10, 28, 14> for EfghVar {
    fn spread_a(&self) -> Value<[bool; 12]> {
        self.a_lo
            .spread
            .value()
            .zip(self.a_hi.spread.value())
            .map(|(a_lo, a_hi)| {
                a_lo.iter()
                    .chain(a_hi.iter())
                    .copied()
                    .collect::<Vec<_>>()
                    .try_into()
                    .unwrap()
            })
    }

    fn spread_b(&self) -> Value<[bool; 10]> {
        self.b_lo
            .spread
            .value()
            .zip(self.b_hi.spread.value())
            .map(|(b_lo, b_hi)| {
                b_lo.iter()
                    .chain(b_hi.iter())
                    .copied()
                    .collect::<Vec<_>>()
                    .try_into()
                    .unwrap()
            })
    }

    fn spread_c(&self) -> Value<[bool; 28]> {
        self.c.spread.value().map(|v| v.0)
    }

    fn spread_d(&self) -> Value<[bool; 14]> {
        self.d.spread.value().map(|v| v.0)
    }
}

#[derive(Clone, Debug)]
pub struct RoundWordDense(AssignedBits<16>, AssignedBits<16>);

impl From<(AssignedBits<16>, AssignedBits<16>)> for RoundWordDense {
    fn from(halves: (AssignedBits<16>, AssignedBits<16>)) -> Self {
        Self(halves.0, halves.1)
    }
}

impl RoundWordDense {
    pub fn value(&self) -> Value<u32> {
        self.0
            .value_u16()
            .zip(self.1.value_u16())
            .map(|(lo, hi)| lo as u32 + (1 << 16) * hi as u32)
    }
}

#[derive(Clone, Debug)]
pub struct RoundWordSpread(AssignedBits<32>, AssignedBits<32>);

impl From<(AssignedBits<32>, AssignedBits<32>)> for RoundWordSpread {
    fn from(halves: (AssignedBits<32>, AssignedBits<32>)) -> Self {
        Self(halves.0, halves.1)
    }
}

impl RoundWordSpread {
    pub fn value(&self) -> Value<u64> {
        self.0
            .value_u32()
            .zip(self.1.value_u32())
            .map(|(lo, hi)| lo as u64 + (1 << 32) * hi as u64)
    }
}

#[derive(Clone, Debug)]
pub struct RoundWordA {
    pieces: Option<AbcdVar>,
    dense_halves: RoundWordDense,
    spread_halves: Option<RoundWordSpread>,
}

impl RoundWordA {
    pub fn new(
        pieces: AbcdVar,
        dense_halves: RoundWordDense,
        spread_halves: RoundWordSpread,
    ) -> Self {
        RoundWordA {
            pieces: Some(pieces),
            dense_halves,
            spread_halves: Some(spread_halves),
        }
    }

    pub fn new_dense(dense_halves: RoundWordDense) -> Self {
        RoundWordA {
            pieces: None,
            dense_halves,
            spread_halves: None,
        }
    }
}

#[derive(Clone, Debug)]
pub struct RoundWordE {
    pieces: Option<EfghVar>,
    dense_halves: RoundWordDense,
    spread_halves: Option<RoundWordSpread>,
}

impl RoundWordE {
    pub fn new(
        pieces: EfghVar,
        dense_halves: RoundWordDense,
        spread_halves: RoundWordSpread,
    ) -> Self {
        RoundWordE {
            pieces: Some(pieces),
            dense_halves,
            spread_halves: Some(spread_halves),
        }
    }

    pub fn new_dense(dense_halves: RoundWordDense) -> Self {
        RoundWordE {
            pieces: None,
            dense_halves,
            spread_halves: None,
        }
    }
}

#[derive(Clone, Debug)]
pub struct RoundWord {
    dense_halves: RoundWordDense,
    spread_halves: RoundWordSpread,
}

impl RoundWord {
    pub fn new(dense_halves: RoundWordDense, spread_halves: RoundWordSpread) -> Self {
        RoundWord {
            dense_halves,
            spread_halves,
        }
    }
}

/// The internal state for SHA-256.
#[derive(Clone, Debug)]
pub struct State {
    a: Option<StateWord>,
    b: Option<StateWord>,
    c: Option<StateWord>,
    d: Option<StateWord>,
    e: Option<StateWord>,
    f: Option<StateWord>,
    g: Option<StateWord>,
    h: Option<StateWord>,
}

impl State {
    #[allow(clippy::many_single_char_names)]
    #[allow(clippy::too_many_arguments)]
    pub fn new(
        a: StateWord,
        b: StateWord,
        c: StateWord,
        d: StateWord,
        e: StateWord,
        f: StateWord,
        g: StateWord,
        h: StateWord,
    ) -> Self {
        State {
            a: Some(a),
            b: Some(b),
            c: Some(c),
            d: Some(d),
            e: Some(e),
            f: Some(f),
            g: Some(g),
            h: Some(h),
        }
    }

    pub fn empty_state() -> Self {
        State {
            a: None,
            b: None,
            c: None,
            d: None,
            e: None,
            f: None,
            g: None,
            h: None,
        }
    }
}

#[derive(Clone, Debug)]
pub enum StateWord {
    A(RoundWordA),
    B(RoundWord),
    C(RoundWord),
    D(RoundWordDense),
    E(RoundWordE),
    F(RoundWord),
    G(RoundWord),
    H(RoundWordDense),
}

#[derive(Clone, Debug)]
pub(super) struct CompressionConfig {
    lookup: SpreadInputs,
    message_schedule: Column<Advice>,
    extras: [Column<Advice>; 6],

    s_ch: Selector,
    s_ch_neg: Selector,
    s_maj: Selector,
    s_h_prime: Selector,
    s_a_new: Selector,
    s_e_new: Selector,

    s_upper_sigma_0: Selector,
    s_upper_sigma_1: Selector,

    // Decomposition gate for AbcdVar
    s_decompose_abcd: Selector,
    // Decomposition gate for EfghVar
    s_decompose_efgh: Selector,

    s_digest: Selector,
}

impl Table16Assignment for CompressionConfig {}

impl CompressionConfig {
    pub(super) fn configure(
        meta: &mut ConstraintSystem<Fr>,
        lookup: SpreadInputs,
        message_schedule: Column<Advice>,
        extras: [Column<Advice>; 6],
    ) -> Self {
        let s_ch = meta.selector();
        let s_ch_neg = meta.selector();
        let s_maj = meta.selector();
        let s_h_prime = meta.selector();
        let s_a_new = meta.selector();
        let s_e_new = meta.selector();

        let s_upper_sigma_0 = meta.selector();
        let s_upper_sigma_1 = meta.selector();

        // Decomposition gate for AbcdVar
        let s_decompose_abcd = meta.selector();
        // Decomposition gate for EfghVar
        let s_decompose_efgh = meta.selector();

        let s_digest = meta.selector();

        // Rename these here for ease of matching the gates to the specification.
        let a_0 = lookup.tag;
        let a_1 = lookup.dense;
        let a_2 = lookup.spread;
        let a_3 = extras[0];
        let a_4 = extras[1];
        let a_5 = message_schedule;
        let a_6 = extras[2];
        let a_7 = extras[3];
        let a_8 = extras[4];
        let a_9 = extras[5];

        // Decompose `A,B,C,D` words into (2, 11, 9, 10)-bit chunks.
        // `c` is split into (3, 3, 3)-bit c_lo, c_mid, c_hi.
        meta.create_gate("decompose ABCD", |meta| {
            let s_decompose_abcd = meta.query_selector(s_decompose_abcd);
            let a = meta.query_advice(a_3, Rotation::next()); // 2-bit chunk
            let spread_a = meta.query_advice(a_4, Rotation::next());
            let b = meta.query_advice(a_1, Rotation::cur()); // 11-bit chunk
            let spread_b = meta.query_advice(a_2, Rotation::cur());
            let tag_b = meta.query_advice(a_0, Rotation::cur());
            let c_lo = meta.query_advice(a_3, Rotation::cur()); // 3-bit chunk
            let spread_c_lo = meta.query_advice(a_4, Rotation::cur());
            let c_mid = meta.query_advice(a_5, Rotation::cur()); // 3-bit chunk
            let spread_c_mid = meta.query_advice(a_6, Rotation::cur());
            let c_hi = meta.query_advice(a_5, Rotation::next()); // 3-bit chunk
            let spread_c_hi = meta.query_advice(a_6, Rotation::next());
            let d = meta.query_advice(a_1, Rotation::next()); // 7-bit chunk
            let spread_d = meta.query_advice(a_2, Rotation::next());
            let tag_d = meta.query_advice(a_0, Rotation::next());
            let word_lo = meta.query_advice(a_7, Rotation::cur());
            let spread_word_lo = meta.query_advice(a_8, Rotation::cur());
            let word_hi = meta.query_advice(a_7, Rotation::next());
            let spread_word_hi = meta.query_advice(a_8, Rotation::next());

            CompressionGate::s_decompose_abcd(
                s_decompose_abcd,
                a,
                spread_a,
                b,
                spread_b,
                tag_b,
                c_lo,
                spread_c_lo,
                c_mid,
                spread_c_mid,
                c_hi,
                spread_c_hi,
                d,
                spread_d,
                tag_d,
                word_lo,
                spread_word_lo,
                word_hi,
                spread_word_hi,
            )
        });

        // Decompose `E,F,G,H` words into (6, 5, 14, 7)-bit chunks.
        // `a` is split into (3, 3)-bit a_lo, a_hi
        // `b` is split into (2, 3)-bit b_lo, b_hi
        meta.create_gate("Decompose EFGH", |meta| {
            let s_decompose_efgh = meta.query_selector(s_decompose_efgh);
            let a_lo = meta.query_advice(a_3, Rotation::next()); // 3-bit chunk
            let spread_a_lo = meta.query_advice(a_4, Rotation::next());
            let a_hi = meta.query_advice(a_5, Rotation::next()); // 3-bit chunk
            let spread_a_hi = meta.query_advice(a_6, Rotation::next());
            let b_lo = meta.query_advice(a_3, Rotation::cur()); // 2-bit chunk
            let spread_b_lo = meta.query_advice(a_4, Rotation::cur());
            let b_hi = meta.query_advice(a_5, Rotation::cur()); // 3-bit chunk
            let spread_b_hi = meta.query_advice(a_6, Rotation::cur());
            let c = meta.query_advice(a_1, Rotation::next()); // 14-bit chunk
            let spread_c = meta.query_advice(a_2, Rotation::next());
            let tag_c = meta.query_advice(a_0, Rotation::next());
            let d = meta.query_advice(a_1, Rotation::cur()); // 7-bit chunk
            let spread_d = meta.query_advice(a_2, Rotation::cur());
            let tag_d = meta.query_advice(a_0, Rotation::cur());
            let word_lo = meta.query_advice(a_7, Rotation::cur());
            let spread_word_lo = meta.query_advice(a_8, Rotation::cur());
            let word_hi = meta.query_advice(a_7, Rotation::next());
            let spread_word_hi = meta.query_advice(a_8, Rotation::next());

            CompressionGate::s_decompose_efgh(
                s_decompose_efgh,
                a_lo,
                spread_a_lo,
                a_hi,
                spread_a_hi,
                b_lo,
                spread_b_lo,
                b_hi,
                spread_b_hi,
                c,
                spread_c,
                tag_c,
                d,
                spread_d,
                tag_d,
                word_lo,
                spread_word_lo,
                word_hi,
                spread_word_hi,
            )
        });

        // s_upper_sigma_0 on abcd words
        // (2, 11, 9, 10)-bit chunks
        meta.create_gate("s_upper_sigma_0", |meta| {
            let s_upper_sigma_0 = meta.query_selector(s_upper_sigma_0);
            let spread_r0_even = meta.query_advice(a_2, Rotation::prev());
            let spread_r0_odd = meta.query_advice(a_2, Rotation::cur());
            let spread_r1_even = meta.query_advice(a_2, Rotation::next());
            let spread_r1_odd = meta.query_advice(a_3, Rotation::cur());

            let spread_a = meta.query_advice(a_3, Rotation::next());
            let spread_b = meta.query_advice(a_5, Rotation::cur());
            let spread_c_lo = meta.query_advice(a_3, Rotation::prev());
            let spread_c_mid = meta.query_advice(a_4, Rotation::prev());
            let spread_c_hi = meta.query_advice(a_4, Rotation::next());
            let spread_d = meta.query_advice(a_4, Rotation::cur());

            CompressionGate::s_upper_sigma_0(
                s_upper_sigma_0,
                spread_r0_even,
                spread_r0_odd,
                spread_r1_even,
                spread_r1_odd,
                spread_a,
                spread_b,
                spread_c_lo,
                spread_c_mid,
                spread_c_hi,
                spread_d,
            )
        });

        // s_upper_sigma_1 on efgh words
        // (6, 5, 14, 7)-bit chunks
        meta.create_gate("s_upper_sigma_1", |meta| {
            let s_upper_sigma_1 = meta.query_selector(s_upper_sigma_1);
            let spread_r0_even = meta.query_advice(a_2, Rotation::prev());
            let spread_r0_odd = meta.query_advice(a_2, Rotation::cur());
            let spread_r1_even = meta.query_advice(a_2, Rotation::next());
            let spread_r1_odd = meta.query_advice(a_3, Rotation::cur());
            let spread_a_lo = meta.query_advice(a_3, Rotation::next());
            let spread_a_hi = meta.query_advice(a_4, Rotation::next());
            let spread_b_lo = meta.query_advice(a_3, Rotation::prev());
            let spread_b_hi = meta.query_advice(a_4, Rotation::prev());
            let spread_c = meta.query_advice(a_5, Rotation::cur());
            let spread_d = meta.query_advice(a_4, Rotation::cur());

            CompressionGate::s_upper_sigma_1(
                s_upper_sigma_1,
                spread_r0_even,
                spread_r0_odd,
                spread_r1_even,
                spread_r1_odd,
                spread_a_lo,
                spread_a_hi,
                spread_b_lo,
                spread_b_hi,
                spread_c,
                spread_d,
            )
        });

        // s_ch on efgh words
        // First part of choice gate on (E, F, G), E ∧ F
        meta.create_gate("s_ch", |meta| {
            let s_ch = meta.query_selector(s_ch);
            let spread_p0_even = meta.query_advice(a_2, Rotation::prev());
            let spread_p0_odd = meta.query_advice(a_2, Rotation::cur());
            let spread_p1_even = meta.query_advice(a_2, Rotation::next());
            let spread_p1_odd = meta.query_advice(a_3, Rotation::cur());
            let spread_e_lo = meta.query_advice(a_3, Rotation::prev());
            let spread_e_hi = meta.query_advice(a_4, Rotation::prev());
            let spread_f_lo = meta.query_advice(a_3, Rotation::next());
            let spread_f_hi = meta.query_advice(a_4, Rotation::next());

            CompressionGate::s_ch(
                s_ch,
                spread_p0_even,
                spread_p0_odd,
                spread_p1_even,
                spread_p1_odd,
                spread_e_lo,
                spread_e_hi,
                spread_f_lo,
                spread_f_hi,
            )
        });

        // s_ch_neg on efgh words
        // Second part of Choice gate on (E, F, G), ¬E ∧ G
        meta.create_gate("s_ch_neg", |meta| {
            let s_ch_neg = meta.query_selector(s_ch_neg);
            let spread_q0_even = meta.query_advice(a_2, Rotation::prev());
            let spread_q0_odd = meta.query_advice(a_2, Rotation::cur());
            let spread_q1_even = meta.query_advice(a_2, Rotation::next());
            let spread_q1_odd = meta.query_advice(a_3, Rotation::cur());
            let spread_e_lo = meta.query_advice(a_5, Rotation::prev());
            let spread_e_hi = meta.query_advice(a_5, Rotation::cur());
            let spread_e_neg_lo = meta.query_advice(a_3, Rotation::prev());
            let spread_e_neg_hi = meta.query_advice(a_4, Rotation::prev());
            let spread_g_lo = meta.query_advice(a_3, Rotation::next());
            let spread_g_hi = meta.query_advice(a_4, Rotation::next());

            CompressionGate::s_ch_neg(
                s_ch_neg,
                spread_q0_even,
                spread_q0_odd,
                spread_q1_even,
                spread_q1_odd,
                spread_e_lo,
                spread_e_hi,
                spread_e_neg_lo,
                spread_e_neg_hi,
                spread_g_lo,
                spread_g_hi,
            )
        });

        // s_maj on abcd words
        meta.create_gate("s_maj", |meta| {
            let s_maj = meta.query_selector(s_maj);
            let spread_m0_even = meta.query_advice(a_2, Rotation::prev());
            let spread_m0_odd = meta.query_advice(a_2, Rotation::cur());
            let spread_m1_even = meta.query_advice(a_2, Rotation::next());
            let spread_m1_odd = meta.query_advice(a_3, Rotation::cur());
            let spread_a_lo = meta.query_advice(a_4, Rotation::prev());
            let spread_a_hi = meta.query_advice(a_5, Rotation::prev());
            let spread_b_lo = meta.query_advice(a_4, Rotation::cur());
            let spread_b_hi = meta.query_advice(a_5, Rotation::cur());
            let spread_c_lo = meta.query_advice(a_4, Rotation::next());
            let spread_c_hi = meta.query_advice(a_5, Rotation::next());

            CompressionGate::s_maj(
                s_maj,
                spread_m0_even,
                spread_m0_odd,
                spread_m1_even,
                spread_m1_odd,
                spread_a_lo,
                spread_a_hi,
                spread_b_lo,
                spread_b_hi,
                spread_c_lo,
                spread_c_hi,
            )
        });

        // s_h_prime to compute H' = H + Ch(E, F, G) + s_upper_sigma_1(E) + K + W
        meta.create_gate("s_h_prime", |meta| {
            let s_h_prime = meta.query_selector(s_h_prime);
            let h_prime_lo = meta.query_advice(a_7, Rotation::next());
            let h_prime_hi = meta.query_advice(a_8, Rotation::next());
            let h_prime_carry = meta.query_advice(a_9, Rotation::next());
            let sigma_e_lo = meta.query_advice(a_4, Rotation::cur());
            let sigma_e_hi = meta.query_advice(a_5, Rotation::cur());
            let ch_lo = meta.query_advice(a_1, Rotation::cur());
            let ch_hi = meta.query_advice(a_6, Rotation::next());
            let ch_neg_lo = meta.query_advice(a_5, Rotation::prev());
            let ch_neg_hi = meta.query_advice(a_5, Rotation::next());
            let h_lo = meta.query_advice(a_7, Rotation::prev());
            let h_hi = meta.query_advice(a_7, Rotation::cur());
            let k_lo = meta.query_advice(a_6, Rotation::prev());
            let k_hi = meta.query_advice(a_6, Rotation::cur());
            let w_lo = meta.query_advice(a_8, Rotation::prev());
            let w_hi = meta.query_advice(a_8, Rotation::cur());

            CompressionGate::s_h_prime(
                s_h_prime,
                h_prime_lo,
                h_prime_hi,
                h_prime_carry,
                sigma_e_lo,
                sigma_e_hi,
                ch_lo,
                ch_hi,
                ch_neg_lo,
                ch_neg_hi,
                h_lo,
                h_hi,
                k_lo,
                k_hi,
                w_lo,
                w_hi,
            )
        });

        // s_a_new
        meta.create_gate("s_a_new", |meta| {
            let s_a_new = meta.query_selector(s_a_new);
            let a_new_lo = meta.query_advice(a_8, Rotation::cur());
            let a_new_hi = meta.query_advice(a_8, Rotation::next());
            let a_new_carry = meta.query_advice(a_9, Rotation::cur());
            let sigma_a_lo = meta.query_advice(a_6, Rotation::cur());
            let sigma_a_hi = meta.query_advice(a_6, Rotation::next());
            let maj_abc_lo = meta.query_advice(a_1, Rotation::cur());
            let maj_abc_hi = meta.query_advice(a_3, Rotation::prev());
            let h_prime_lo = meta.query_advice(a_7, Rotation::prev());
            let h_prime_hi = meta.query_advice(a_8, Rotation::prev());

            CompressionGate::s_a_new(
                s_a_new,
                a_new_lo,
                a_new_hi,
                a_new_carry,
                sigma_a_lo,
                sigma_a_hi,
                maj_abc_lo,
                maj_abc_hi,
                h_prime_lo,
                h_prime_hi,
            )
        });

        // s_e_new
        meta.create_gate("s_e_new", |meta| {
            let s_e_new = meta.query_selector(s_e_new);
            let e_new_lo = meta.query_advice(a_8, Rotation::cur());
            let e_new_hi = meta.query_advice(a_8, Rotation::next());
            let e_new_carry = meta.query_advice(a_9, Rotation::next());
            let d_lo = meta.query_advice(a_7, Rotation::cur());
            let d_hi = meta.query_advice(a_7, Rotation::next());
            let h_prime_lo = meta.query_advice(a_7, Rotation::prev());
            let h_prime_hi = meta.query_advice(a_8, Rotation::prev());

            CompressionGate::s_e_new(
                s_e_new,
                e_new_lo,
                e_new_hi,
                e_new_carry,
                d_lo,
                d_hi,
                h_prime_lo,
                h_prime_hi,
            )
        });

        // s_digest for final round
        meta.create_gate("s_digest", |meta| {
            let s_digest = meta.query_selector(s_digest);
            let lo_0 = meta.query_advice(a_3, Rotation::cur());
            let hi_0 = meta.query_advice(a_4, Rotation::cur());
            let word_0 = meta.query_advice(a_5, Rotation::cur());
            let lo_1 = meta.query_advice(a_6, Rotation::cur());
            let hi_1 = meta.query_advice(a_7, Rotation::cur());
            let word_1 = meta.query_advice(a_8, Rotation::cur());
            let lo_2 = meta.query_advice(a_3, Rotation::next());
            let hi_2 = meta.query_advice(a_4, Rotation::next());
            let word_2 = meta.query_advice(a_5, Rotation::next());
            let lo_3 = meta.query_advice(a_6, Rotation::next());
            let hi_3 = meta.query_advice(a_7, Rotation::next());
            let word_3 = meta.query_advice(a_8, Rotation::next());

            CompressionGate::s_digest(
                s_digest, lo_0, hi_0, word_0, lo_1, hi_1, word_1, lo_2, hi_2, word_2, lo_3, hi_3,
                word_3,
            )
        });

        CompressionConfig {
            lookup,
            message_schedule,
            extras,
            s_ch,
            s_ch_neg,
            s_maj,
            s_h_prime,
            s_a_new,
            s_e_new,
            s_upper_sigma_0,
            s_upper_sigma_1,
            s_decompose_abcd,
            s_decompose_efgh,
            s_digest,
        }
    }

    /// Initialize compression with a constant Initialization Vector of 32-byte words.
    /// Returns an initialized state.
    pub(super) fn initialize_with_iv(
        &self,
        layouter: &mut impl Layouter<Fr>,
        init_state: [u32; STATE],
    ) -> Result<State, Error> {
        let mut new_state = State::empty_state();
        layouter.assign_region(
            || "initialize_with_iv",
            |mut region| {
                new_state = self.initialize_iv(&mut region, init_state)?;
                Ok(())
            },
        )?;
        Ok(new_state)
    }

    /// Initialize compression with some initialized state. This could be a state
    /// output from a previous compression round.
    pub(super) fn initialize_with_state(
        &self,
        layouter: &mut impl Layouter<Fr>,
        init_state: State,
    ) -> Result<State, Error> {
        let mut new_state = State::empty_state();
        layouter.assign_region(
            || "initialize_with_state",
            |mut region| {
                new_state = self.initialize_state(&mut region, init_state.clone())?;
                Ok(())
            },
        )?;
        Ok(new_state)
    }

    /// Given an initialized state and a message schedule, perform 64 compression rounds.
    pub(super) fn compress(
        &self,
        layouter: &mut impl Layouter<Fr>,
        initialized_state: State,
        w_halves: [(AssignedBits<16>, AssignedBits<16>); ROUNDS],
    ) -> Result<State, Error> {
        let mut state = State::empty_state();
        layouter.assign_region(
            || "compress",
            |mut region| {
                state = initialized_state.clone();
                for (idx, w_halves) in w_halves.iter().enumerate() {
                    state = self.assign_round(&mut region, idx.into(), state.clone(), w_halves)?;
                }
                Ok(())
            },
        )?;
        Ok(state)
    }

    /// After the final round, convert the state into the final digest.
    pub(super) fn digest(
        &self,
        layouter: &mut impl Layouter<Fr>,
        state: State,
    ) -> Result<[BlockWord; DIGEST_SIZE], Error> {
        let mut digest = [BlockWord(Value::known(0)); DIGEST_SIZE];
        layouter.assign_region(
            || "digest",
            |mut region| {
                digest = self.assign_digest(&mut region, state.clone())?;

                Ok(())
            },
        )?;
        Ok(digest)
    }
}

#[cfg(test)]
mod tests {
    use super::super::{
        super::BLOCK_SIZE, msg_schedule_test_input, BlockWord, Table16Chip, Table16Config, IV,
    };
    use halo2_proofs::{
        circuit::{Layouter, SimpleFloorPlanner},
        dev::MockProver,
        pairing::bn256::Fr,
        plonk::{Circuit, ConstraintSystem, Error},
    };

    #[test]
    fn compress() {
        struct MyCircuit {}

        impl Circuit<Fr> for MyCircuit {
            type Config = Table16Config;
            type FloorPlanner = SimpleFloorPlanner;

            fn without_witnesses(&self) -> Self {
                MyCircuit {}
            }

            fn configure(meta: &mut ConstraintSystem<Fr>) -> Self::Config {
                Table16Chip::configure(meta)
            }

            fn synthesize(
                &self,
                config: Self::Config,
                mut layouter: impl Layouter<Fr>,
            ) -> Result<(), Error> {
                Table16Chip::load(config.clone(), &mut layouter)?;

                // Test vector: "abc"
                let input: [BlockWord; BLOCK_SIZE] = msg_schedule_test_input();

                let (_, w_halves) = config.message_schedule.process(&mut layouter, input)?;

                let compression = config.compression.clone();
                let initial_state = compression.initialize_with_iv(&mut layouter, IV)?;

                let state = config
                    .compression
                    .compress(&mut layouter, initial_state, w_halves)?;

                let digest = config.compression.digest(&mut layouter, state)?;
                for (idx, digest_word) in digest.iter().enumerate() {
                    digest_word.0.assert_if_known(|digest_word| {
                        (*digest_word as u64 + IV[idx] as u64) as u32
                            == super::compression_util::COMPRESSION_OUTPUT[idx]
                    });
                }

                Ok(())
            }
        }

        let circuit: MyCircuit = MyCircuit {};

        let prover = match MockProver::<Fr>::run(17, &circuit, vec![]) {
            Ok(prover) => prover,
            Err(e) => panic!("{:?}", e),
        };
        assert_eq!(prover.verify(), Ok(()));
    }
}<|MERGE_RESOLUTION|>--- conflicted
+++ resolved
@@ -4,13 +4,8 @@
     AssignedBits, BlockWord, SpreadInputs, SpreadVar, Table16Assignment, ROUNDS, STATE,
 };
 use halo2_proofs::{
-<<<<<<< HEAD
     circuit::{Layouter, Value},
-    pasta::pallas,
-=======
-    circuit::Layouter,
     pairing::bn256::Fr,
->>>>>>> ad425ed3
     plonk::{Advice, Column, ConstraintSystem, Error, Selector},
     poly::Rotation,
 };
